# /*##########################################################################
# Copyright (C) 2018-2023 European Synchrotron Radiation Facility
#
# Permission is hereby granted, free of charge, to any person obtaining a copy
# of this software and associated documentation files (the "Software"), to deal
# in the Software without restriction, including without limitation the rights
# to use, copy, modify, merge, publish, distribute, sublicense, and/or sell
# copies of the Software, and to permit persons to whom the Software is
# furnished to do so, subject to the following conditions:
#
# The above copyright notice and this permission notice shall be included in
# all copies or substantial portions of the Software.
#
# THE SOFTWARE IS PROVIDED "AS IS", WITHOUT WARRANTY OF ANY KIND, EXPRESS OR
# IMPLIED, INCLUDING BUT NOT LIMITED TO THE WARRANTIES OF MERCHANTABILITY,
# FITNESS FOR A PARTICULAR PURPOSE AND NONINFRINGEMENT. IN NO EVENT SHALL THE
# AUTHORS OR COPYRIGHT HOLDERS BE LIABLE FOR ANY CLAIM, DAMAGES OR OTHER
# LIABILITY, WHETHER IN AN ACTION OF CONTRACT, TORT OR OTHERWISE, ARISING FROM,
# OUT OF OR IN CONNECTION WITH THE SOFTWARE OR THE USE OR OTHER DEALINGS IN
# THE SOFTWARE.
#
# ############################################################################*/
"""Utils related to parsing"""

__authors__ = ["V. Valls"]
__license__ = "MIT"
__date__ = "28/05/2018"

import glob
import logging
from typing import Generator, Iterable, Union, Any, Optional, Sequence
from pathlib import Path


_logger = logging.getLogger(__name__)
"""Module logger"""


_trueStrings = {"yes", "true", "1"}
_falseStrings = {"no", "false", "0"}


def _string_to_bool(string: str) -> bool:
    """Returns a boolean from a string.

    :raise ValueError: If the string do not contains a boolean information.
    """
    lower = string.lower()
    if lower in _trueStrings:
        return True
    if lower in _falseStrings:
        return False
    raise ValueError("'%s' is not a valid boolean" % string)


def to_bool(thing: Any, default: Optional[bool]=None) -> bool:
    """Returns a boolean from an object.

    :raise ValueError: If the thing can't be interpreted as a boolean and
                       no default is set
    """
    if isinstance(thing, bool):
        return thing
    try:
        return _string_to_bool(thing)
    except ValueError:
        if default is not None:
            return default
        raise


def filenames_to_dataurls(
    filenames: Iterable[Union[str, Path]],
    slices: Sequence[int]=tuple(),
) -> Generator[object, None, None]:
    """Expand filenames and HDF5 data path in files input argument"""
    # Imports here so they are performed after setting HDF5_USE_FILE_LOCKING and logging level
    import silx.io
    from silx.io.utils import match
    from silx.io.url import DataUrl
    import silx.utils.files

    extra_slices = tuple(slices)

    for filename in filenames:
        url = DataUrl(filename)

        for file_path in sorted(silx.utils.files.expand_filenames([url.file_path()])):
            if url.data_path() is not None and glob.has_magic(url.data_path()):
                try:
                    with silx.io.open(file_path) as f:
                        data_paths = list(match(f, url.data_path()))
                except BaseException as e:
                    _logger.error(
                        f"Error searching HDF5 path pattern '{url.data_path()}' in file '{file_path}': Ignored")
                    _logger.error(e.args[0])
                    _logger.debug("Backtrace", exc_info=True)
                    continue
            else:
                data_paths = [url.data_path()]

            if not extra_slices:
                data_slices = (url.data_slice(),)
            elif not url.data_slice():
                data_slices = extra_slices
            else:
                data_slices = [tuple(url.data_slice()) + (s,) for s in extra_slices]

            for data_path in data_paths:
<<<<<<< HEAD
                for data_slice in data_slices:
                    yield DataUrl(
                        file_path=file_path,
                        data_path=data_path,
                        scheme=url.scheme(),
                        data_slice=data_slice,
                    )
=======
                yield DataUrl(
                    file_path=file_path,
                    data_path=data_path,
                    data_slice=url.data_slice(),
                    scheme=url.scheme(),
                )


def to_enum(thing: Any, enum_type, default: Optional[object]=None):
    """Parse this string as this enum_type."""
    try:
        v = getattr(enum_type, str(thing))
        if isinstance(v, enum_type):
            return v
        raise ValueError(f"{thing} is not a {enum_type.__name__}")
    except (AttributeError, ValueError) as e:
        if default is not None:
            return default
        raise
>>>>>>> 005efefc
<|MERGE_RESOLUTION|>--- conflicted
+++ resolved
@@ -107,21 +107,14 @@
                 data_slices = [tuple(url.data_slice()) + (s,) for s in extra_slices]
 
             for data_path in data_paths:
-<<<<<<< HEAD
                 for data_slice in data_slices:
+
                     yield DataUrl(
                         file_path=file_path,
                         data_path=data_path,
+                        data_slice=data_slice,
                         scheme=url.scheme(),
-                        data_slice=data_slice,
                     )
-=======
-                yield DataUrl(
-                    file_path=file_path,
-                    data_path=data_path,
-                    data_slice=url.data_slice(),
-                    scheme=url.scheme(),
-                )
 
 
 def to_enum(thing: Any, enum_type, default: Optional[object]=None):
@@ -134,5 +127,4 @@
     except (AttributeError, ValueError) as e:
         if default is not None:
             return default
-        raise
->>>>>>> 005efefc
+        raise