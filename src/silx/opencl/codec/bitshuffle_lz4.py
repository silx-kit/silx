--- conflicted
+++ resolved
@@ -65,12 +65,6 @@
 
     LZ4_BLOCK_SIZE = 8192
 
-<<<<<<< HEAD
-    def __init__(self, cmp_size, dec_size, dtype,
-                 ctx=None, devicetype="all",
-                 platformid=None, deviceid=None,
-                 block_size=None, profile=False):
-=======
     def __init__(
         self,
         cmp_size,
@@ -83,7 +77,6 @@
         block_size=None,
         profile=False,
     ):
->>>>>>> 3d4ae5ba
         """Constructor of the class:
 
         :param cmp_size: size of the compressed data buffer (in bytes)
@@ -110,14 +103,6 @@
         self.cmp_size = numpy.uint64(cmp_size)
         self.dec_size = numpy.uint64(dec_size)
         self.dec_dtype = numpy.dtype(dtype)
-<<<<<<< HEAD
-        self.num_blocks = numpy.uint32((self.dec_dtype.itemsize * self.dec_size + self.LZ4_BLOCK_SIZE - 1) // self.LZ4_BLOCK_SIZE)
-
-        buffers = [BufferDescription("nb_blocks", 1, numpy.uint32, None),
-                   BufferDescription("block_position", self.num_blocks, numpy.uint64, None),
-                   BufferDescription("cmp", self.cmp_size, numpy.uint8, None),
-                   BufferDescription("dec", self.dec_size, self.dec_dtype, None),
-=======
         self.num_blocks = numpy.uint32(
             (self.dec_dtype.itemsize * self.dec_size + self.LZ4_BLOCK_SIZE - 1)
             // self.LZ4_BLOCK_SIZE
@@ -128,7 +113,6 @@
             BufferDescription("block_position", self.num_blocks, numpy.uint64, None),
             BufferDescription("cmp", self.cmp_size, numpy.uint8, None),
             BufferDescription("dec", self.dec_size, self.dec_dtype, None),
->>>>>>> 3d4ae5ba
         ]
 
         self.allocate_buffers(buffers, use_array=True)
@@ -181,12 +165,6 @@
                 dest_size = struct.unpack(">Q", raw[:8])
                 self_dest_nbyte = self.dec_size * self.dec_dtype.itemsize
                 if dest_size < self_dest_nbyte:
-<<<<<<< HEAD
-                    num_blocks = numpy.uint32((dest_size + self.LZ4_BLOCK_SIZE - 1) // self.LZ4_BLOCK_SIZE)
-                elif dest_size > self_dest_nbyte:
-                    num_blocks = numpy.uint32((dest_size + self.LZ4_BLOCK_SIZE - 1) // self.LZ4_BLOCK_SIZE)
-                    self.cl_mem["dec"] = pyopencl.array.empty(self.queue, dest_size , self.dec_dtype)
-=======
                     num_blocks = numpy.uint32(
                         (dest_size + self.LZ4_BLOCK_SIZE - 1) // self.LZ4_BLOCK_SIZE
                     )
@@ -197,21 +175,12 @@
                     self.cl_mem["dec"] = pyopencl.array.empty(
                         self.queue, dest_size, self.dec_dtype
                     )
->>>>>>> 3d4ae5ba
                     self.dec_size = dest_size // self.dec_dtype.itemsize
                 else:
                     num_blocks = self.num_blocks
 
             wg = int(wg or self.block_size)
 
-<<<<<<< HEAD
-            evt = self.program.lz4_unblock(self.queue, (1,), (1,),
-                                           cmp_buffer,
-                                           len_raw,
-                                           self.cl_mem["block_position"].data,
-                                           num_blocks,
-                                           self.cl_mem["nb_blocks"].data)
-=======
             evt = self.program.lz4_unblock(
                 self.queue,
                 (1,),
@@ -222,7 +191,6 @@
                 num_blocks,
                 self.cl_mem["nb_blocks"].data,
             )
->>>>>>> 3d4ae5ba
             events.append(EventDescription("LZ4 unblock", evt))
 
             if out is None:
@@ -231,15 +199,6 @@
                 assert out.dtype == self.dec_dtype
                 assert out.size == self.dec_size
 
-<<<<<<< HEAD
-            evt = self.program.bslz4_decompress_block(self.queue, (self.num_blocks * wg,), (wg,),
-                                                      cmp_buffer,
-                                                      out.data,
-                                                      self.cl_mem["block_position"].data,
-                                                      self.cl_mem["nb_blocks"].data,
-                                                      numpy.uint8(self.dec_dtype.itemsize)
-                                                      )
-=======
             evt = self.program.bslz4_decompress_block(
                 self.queue,
                 (self.num_blocks * wg,),
@@ -250,7 +209,6 @@
                 self.cl_mem["nb_blocks"].data,
                 numpy.uint8(self.dec_dtype.itemsize),
             )
->>>>>>> 3d4ae5ba
             events.append(EventDescription("LZ4 decompress", evt))
         self.profile_multi(events)
         return out
@@ -258,22 +216,28 @@
     __call__ = decompress
 
 
-def test_lz4_analysis(data, block_size=1024, workgroup_size=32, segments_size=None,
-                      profile=True, compaction=True):
+def test_lz4_analysis(
+    data,
+    block_size=1024,
+    workgroup_size=32,
+    segments_size=None,
+    profile=True,
+    compaction=True,
+):
     """Function that tests LZ4 analysis (i.e. the correctness of segments) on a dataset.
-    
+
     :param data: some data to play with
     :paam block_size: how many items are treated by a workgroup
     :param workgroup_size: size of the workgroup
     :param segments_size: by default, data_size/4
     :param profile: tune on profiling for OpenCL
-    :param compaction: set to false to retrieve the raw segment before compaction 
+    :param compaction: set to false to retrieve the raw segment before compaction
     :return: a set of segment containing:
              - position in the input stream
              - length of the littral section
              - length of the matching section
              - position in the output stream
-    
+
     Prints out performance (measured from Python) in ms
     """
     t0 = time.perf_counter_ns()
@@ -295,12 +259,21 @@
     # Opencl setup
     t1 = time.perf_counter_ns()
     ctx = pyopencl.create_some_context()
-    src_file = os.path.abspath(os.path.join(os.path.abspath(__file__), "../../../resources/opencl/codec/lz4_compression.cl"))
+    src_file = os.path.abspath(
+        os.path.join(
+            os.path.abspath(__file__),
+            "../../../resources/opencl/codec/lz4_compression.cl",
+        )
+    )
     src = open(src_file).read()
-    prg = pyopencl.Program(ctx, src).build(options=f"-DBUFFER_SIZE={block_size} -DSEGMENT_SIZE={segments_size} -DWORKGROUP_SIZE={workgroup_size}")
+    prg = pyopencl.Program(ctx, src).build(
+        options=f"-DBUFFER_SIZE={block_size} -DSEGMENT_SIZE={segments_size} -DWORKGROUP_SIZE={workgroup_size}"
+    )
     t1a = time.perf_counter_ns()
     if profile:
-        queue = pyopencl.CommandQueue(ctx, properties=pyopencl.command_queue_properties.PROFILING_ENABLE)
+        queue = pyopencl.CommandQueue(
+            ctx, properties=pyopencl.command_queue_properties.PROFILING_ENABLE
+        )
     else:
         queue = pyopencl.CommandQueue(ctx)
 
@@ -311,17 +284,24 @@
     output_size_d = cla.zeros(queue, num_workgroup, "int32")
 
     t2 = time.perf_counter_ns()
-    evt = prg.LZ4_cmp_stage1(queue, (workgroup_size * num_workgroup,), (workgroup_size,),
-                    data_d.data, numpy.int32(data_size),
-                    segment_posd.data,
-                    segments_d.data, numpy.int32(compaction), output_size_d.data, wgcnt_d.data
-                    )
+    evt = prg.LZ4_cmp_stage1(
+        queue,
+        (workgroup_size * num_workgroup,),
+        (workgroup_size,),
+        data_d.data,
+        numpy.int32(data_size),
+        segment_posd.data,
+        segments_d.data,
+        numpy.int32(compaction),
+        output_size_d.data,
+        wgcnt_d.data,
+    )
     evt.wait()
     t3 = time.perf_counter_ns()
     segments = segments_d.get()
     if compaction:
         final_positons = segment_posd.get()
-        segments = segments[final_positons[0, 0]:final_positons[0, 1]]
+        segments = segments[final_positons[0, 0] : final_positons[0, 1]]
     t4 = time.perf_counter_ns()
     if 1:  # profile:
         performances["python_setup"] = (t1 - t0) * 1e-6
@@ -329,7 +309,9 @@
         performances["opencl_setup"] = (t2 - t1a) * 1e-6
         performances["opencl_run_python"] = (t3 - t2) * 1e-6
         if profile:
-            performances["opencl_run_profile"] = 1e-6 * (evt.profile.end - evt.profile.start)
+            performances["opencl_run_profile"] = 1e-6 * (
+                evt.profile.end - evt.profile.start
+            )
         performances["opencl_retrieve"] = (t4 - t3) * 1e-6
 
         print(json.dumps(performances, indent=2))
@@ -343,25 +325,27 @@
     inp_idx = compacted[:, 0]
     res = numpy.where((inp_idx[1:] - inp_idx[:-1]) <= 0)
 
-#     if res[0].size:
+    #     if res[0].size:
     if True:
         print(f"Input position are all ascending except {res[0]}")
     # Check validity: input size
     size = segments[:, 1:3].sum()
     if True:
-#     if data.size != size:
+        #     if data.size != size:
         print(f"Input size matches, got {size}, expected {data.size}")
 
     # Check validity: input size (bis)
-    size = compacted[-1,:-1].sum()
-#     if data.size != size:
+    size = compacted[-1, :-1].sum()
+    #     if data.size != size:
     if True:
-        print(f"Input size does match the end of segments, got {size}, expected {data.size}")
+        print(
+            f"Input size does match the end of segments, got {size}, expected {data.size}"
+        )
 
     # Check validity: output indexes
     out_idx = compacted[:, -1]
     res = numpy.where((out_idx[1:] - out_idx[:-1]) <= 0)
-#     if res[0].size:
+    #     if res[0].size:
     if True:
         print(f"Output position are all ascending, except {res[0]}")
 
@@ -369,7 +353,7 @@
     match_size = compacted[:-1, 2]
     res = numpy.where(match_size == 0)
     if True:
-#     if res[0].size:
+        #     if res[0].size:
         print(f"Found empty match at {res[0]}")
 
     # Validate that match are all constant:
@@ -379,10 +363,11 @@
 
 
 def _validate_content(data, segments):
-    data = data.view('uint8')
+    data = data.view("uint8")
     bad = {}
     for i, s in enumerate(segments):
-        if s[2] == 0: continue
+        if s[2] == 0:
+            continue
         start = s[0] + s[1]
         stop = start + s[2]
         res = numpy.where(data[start:stop] - data[start])[0]
@@ -405,16 +390,17 @@
     return repacked3
 
 
-def test_lz4_writing(data, segments, workgroup_size=32, prepend_header=False,
-                     profile=True):
+def test_lz4_writing(
+    data, segments, workgroup_size=32, prepend_header=False, profile=True
+):
     """Function that tests LZ4 writing of a segmented dataset
-    
+
     :param data: some data to play with
     :param segments: array on int[:,4]
     :param workgroup_size: size of the workgroup
     :param profile: tune on profiling for OpenCL
     :return: a comperssed datablock
-    
+
     Prints out performance (measured from Python) in ms
     """
     t0 = time.perf_counter_ns()
@@ -434,12 +420,19 @@
     # Opencl setup
     t1 = time.perf_counter_ns()
     ctx = pyopencl.create_some_context()
-    src_file = os.path.abspath(os.path.join(os.path.abspath(__file__), "../../../resources/opencl/codec/lz4_compression.cl"))
+    src_file = os.path.abspath(
+        os.path.join(
+            os.path.abspath(__file__),
+            "../../../resources/opencl/codec/lz4_compression.cl",
+        )
+    )
     src = open(src_file).read()
     prg = pyopencl.Program(ctx, src).build()
     t1a = time.perf_counter_ns()
     if profile:
-        queue = pyopencl.CommandQueue(ctx, properties=pyopencl.command_queue_properties.PROFILING_ENABLE)
+        queue = pyopencl.CommandQueue(
+            ctx, properties=pyopencl.command_queue_properties.PROFILING_ENABLE
+        )
     else:
         queue = pyopencl.CommandQueue(ctx)
 
@@ -450,14 +443,18 @@
     output_size_d = cla.to_device(queue, numpy.array([output_d.nbytes, 0], "int32"))
 
     t2 = time.perf_counter_ns()
-    evt = prg.LZ4_cmp_stage2(queue, (workgroup_size * num_workgroup,), (workgroup_size,),
-                    data_d.data, numpy.int32(data_size),
-                    segment_posd.data,
-                    segments_d.data,
-                    output_d.data,
-                    output_size_d.data,
-                    numpy.int32(prepend_header)
-                    )
+    evt = prg.LZ4_cmp_stage2(
+        queue,
+        (workgroup_size * num_workgroup,),
+        (workgroup_size,),
+        data_d.data,
+        numpy.int32(data_size),
+        segment_posd.data,
+        segments_d.data,
+        output_d.data,
+        output_size_d.data,
+        numpy.int32(prepend_header),
+    )
     evt.wait()
     t3 = time.perf_counter_ns()
     buffer_size = output_size_d.get()[1]
@@ -468,8 +465,10 @@
         performances["opencl_compilation"] = (t1a - t1) * 1e-6
         performances["opencl_setup"] = (t2 - t1a) * 1e-6
         performances["opencl_run"] = (t3 - t2) * 1e-6
-        if profile: 
-            performances["opencl_run_profile"] = 1e-6 * (evt.profile.end - evt.profile.start)
+        if profile:
+            performances["opencl_run_profile"] = 1e-6 * (
+                evt.profile.end - evt.profile.start
+            )
         performances["opencl_retrieve"] = (t4 - t3) * 1e-6
         print(json.dumps(performances, indent=2))
     return compressed