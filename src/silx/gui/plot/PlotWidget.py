--- conflicted
+++ resolved
@@ -1497,6 +1497,10 @@
 
         Please refer to the docstring of the addImage method for the full docstring
         and explanations of all parameters.
+
+        Parameters used in this method only:
+        :param numpy.ndarray x: The x-coordinates of the data.
+        :param numpy.ndarray y: The y-coordinates of the data.
         """
         data = numpy.asarray(data)
         if data.ndim != 2:
@@ -1613,111 +1617,6 @@
             # axes has to be set to off.
             self.resetZoom()
 
-<<<<<<< HEAD
-=======
-        return image
-
-
-    def addNonUniformImage(
-        self,
-        data,
-        x,
-        y,
-        legend=None,
-        info=None,
-        replace=False,
-        z=None,
-        selectable=None,
-        draggable=None,
-        colormap=None,
-        pixmap=None,
-        xlabel=None,
-        ylabel=None,
-        origin=None,
-        scale=None,
-        resetzoom=True,
-        copy=True,
-    ):
-        legend = "Unnamed Image 1.1" if legend is None else str(legend)
-
-        data = numpy.asarray(data)
-        assert data.ndim in (2, 3)
-
-        image = self.getImage(legend)
-        if image is not None and image.getData(copy=False).ndim != data.ndim:
-            # Update a data image with RGBA image or the other way around:
-            # Remove previous image
-            # In this case, we don't retrieve defaults from the previous image
-            self.removeItem(image)
-            image = None
-
-        mustBeAdded = image is None
-        if image is None:
-            # No previous image, create a default one and add it to the plot
-            if data.ndim == 2:
-                image = items.ImageData()
-                image.setColormap(self.getDefaultColormap())
-            else:
-                image = items.ImageRgba()
-            image.setName(legend)
-
-        # Do not emit sigActiveImageChanged,
-        # it will be sent once with _setActiveItem
-        with self._muteActiveItemChangedSignal():
-            # Override previous/default values with provided ones
-            image.setInfo(info)
-            if origin is not None:
-                image.setOrigin(origin)
-            if scale is not None:
-                image.setScale(scale)
-            if z is not None:
-                image.setZValue(z)
-            if selectable is not None:
-                image._setSelectable(selectable)
-            if draggable is not None:
-                image._setDraggable(draggable)
-            if colormap is not None and isinstance(image, items.ColormapMixIn):
-                if isinstance(colormap, dict):
-                    image.setColormap(Colormap._fromDict(colormap))
-                else:
-                    assert isinstance(colormap, Colormap)
-                    image.setColormap(colormap)
-            if xlabel is not None:
-                image._setXLabel(xlabel)
-            if ylabel is not None:
-                image._setYLabel(ylabel)
-
-            if data.ndim == 2:
-                image.setNonUniformData(data, x, y, alternative=pixmap, copy=copy)
-            else:  # RGB(A) image
-                if pixmap is not None:
-                    _logger.warning(
-                        "addImage: pixmap argument ignored when data is RGB(A)"
-                    )
-                image.setData(data, copy=copy)
-
-        if replace:
-            for img in self.getAllImages():
-                if img is not image:
-                    self.removeItem(img)
-
-        if mustBeAdded:
-            self.addItem(image)
-        else:
-            self._notifyContentChanged(image)
-
-        if len(self.getAllImages()) == 1 or image is self.getActiveImage():
-            self.setActiveImage(image)
-
-        if resetzoom:
-            # We ask for a zoom reset in order to handle the plot scaling
-            # if the user does not want that, autoscale of the different
-            # axes has to be set to off.
-            self.resetZoom()
-
-        return image
-
->>>>>>> 3c09a7fb
     def addScatter(
         self,
         x,
