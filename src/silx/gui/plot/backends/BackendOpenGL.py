# /*##########################################################################
#
# Copyright (c) 2014-2023 European Synchrotron Radiation Facility
#
# Permission is hereby granted, free of charge, to any person obtaining a copy
# of this software and associated documentation files (the "Software"), to deal
# in the Software without restriction, including without limitation the rights
# to use, copy, modify, merge, publish, distribute, sublicense, and/or sell
# copies of the Software, and to permit persons to whom the Software is
# furnished to do so, subject to the following conditions:
#
# The above copyright notice and this permission notice shall be included in
# all copies or substantial portions of the Software.
#
# THE SOFTWARE IS PROVIDED "AS IS", WITHOUT WARRANTY OF ANY KIND, EXPRESS OR
# IMPLIED, INCLUDING BUT NOT LIMITED TO THE WARRANTIES OF MERCHANTABILITY,
# FITNESS FOR A PARTICULAR PURPOSE AND NONINFRINGEMENT. IN NO EVENT SHALL THE
# AUTHORS OR COPYRIGHT HOLDERS BE LIABLE FOR ANY CLAIM, DAMAGES OR OTHER
# LIABILITY, WHETHER IN AN ACTION OF CONTRACT, TORT OR OTHERWISE, ARISING FROM,
# OUT OF OR IN CONNECTION WITH THE SOFTWARE OR THE USE OR OTHER DEALINGS IN
# THE SOFTWARE.
#
# ############################################################################*/
"""OpenGL Plot backend."""

from __future__ import annotations

__authors__ = ["T. Vincent"]
__license__ = "MIT"
__date__ = "21/12/2018"

import logging
import weakref

import numpy

from .. import items
from .._utils import FLOAT32_MINPOS
from . import BackendBase
from ... import colors
from ... import qt

from ..._glutils import gl
from ... import _glutils as glu
from . import glutils
from .glutils.PlotImageFile import saveImageToFile
from silx.gui.colors import RGBAColorType

_logger = logging.getLogger(__name__)


# TODO idea: BackendQtMixIn class to share code between mpl and gl
# TODO check if OpenGL is available
# TODO make an off-screen mesa backend

# Content #####################################################################


class _ShapeItem(dict):
    def __init__(
        self,
        x,
        y,
        shape,
        color,
        fill,
        overlay,
        linewidth,
        dashoffset,
        dashpattern,
        gapcolor,
    ):
        super(_ShapeItem, self).__init__()

        if shape not in ("polygon", "rectangle", "line", "vline", "hline", "polylines"):
            raise NotImplementedError("Unsupported shape {0}".format(shape))

        x = numpy.array(x, copy=False)
        y = numpy.array(y, copy=False)

        if shape == "rectangle":
            xMin, xMax = x
            x = numpy.array((xMin, xMin, xMax, xMax))
            yMin, yMax = y
            y = numpy.array((yMin, yMax, yMax, yMin))

        # Ignore fill for polylines to mimic matplotlib
        fill = fill if shape != "polylines" else False

        self.update(
            {
                "shape": shape,
                "color": colors.rgba(color),
                "fill": "hatch" if fill else None,
                "x": x,
                "y": y,
                "linewidth": linewidth,
                "dashoffset": dashoffset,
                "dashpattern": dashpattern,
                "gapcolor": gapcolor,
            }
        )


class _MarkerItem(dict):
    def __init__(
        self,
        x,
        y,
        text,
        color,
        symbol,
        linewidth,
        dashoffset,
        dashpattern,
        constraint,
        yaxis,
        font,
        bgcolor,
    ):
        super(_MarkerItem, self).__init__()

        if symbol is None:
            symbol = "+"

        # Apply constraint to provided position
        isConstraint = constraint is not None and x is not None and y is not None
        if isConstraint:
            x, y = constraint(x, y)

        self.update(
            {
                "x": x,
                "y": y,
                "text": text,
                "color": colors.rgba(color),
                "constraint": constraint if isConstraint else None,
                "symbol": symbol,
                "linewidth": linewidth,
                "dashoffset": dashoffset,
                "dashpattern": dashpattern,
                "yaxis": yaxis,
                "font": font,
                "bgcolor": bgcolor,
            }
        )


# shaders #####################################################################

_baseVertShd = """
    attribute vec2 position;
    uniform mat4 matrix;
    uniform bvec2 isLog;

    const float oneOverLog10 = 0.43429448190325176;

    void main(void) {
        vec2 posTransformed = position;
        if (isLog.x) {
            posTransformed.x = oneOverLog10 * log(position.x);
        }
        if (isLog.y) {
            posTransformed.y = oneOverLog10 * log(position.y);
        }
        gl_Position = matrix * vec4(posTransformed, 0.0, 1.0);
    }
    """

_baseFragShd = """
    uniform vec4 color;
    uniform int hatchStep;
    uniform float tickLen;

    void main(void) {
        if (tickLen != 0.) {
            if (mod((gl_FragCoord.x + gl_FragCoord.y) / tickLen, 2.) < 1.) {
                gl_FragColor = color;
            } else {
                discard;
            }
        } else if (hatchStep == 0 ||
            mod(gl_FragCoord.x - gl_FragCoord.y, float(hatchStep)) == 0.) {
            gl_FragColor = color;
        } else {
            discard;
        }
    }
    """

_texVertShd = """
   attribute vec2 position;
   attribute vec2 texCoords;
   uniform mat4 matrix;

   varying vec2 coords;

   void main(void) {
        gl_Position = matrix * vec4(position, 0.0, 1.0);
        coords = texCoords;
   }
   """

_texFragShd = """
    uniform sampler2D tex;

    varying vec2 coords;

    void main(void) {
        gl_FragColor = texture2D(tex, coords);
        gl_FragColor.a = 1.0;
    }
    """

# BackendOpenGL ###############################################################


class BackendOpenGL(BackendBase.BackendBase, glu.OpenGLWidget):
    """OpenGL-based Plot backend.

    WARNINGS:
    Unless stated otherwise, this API is NOT thread-safe and MUST be
    called from the main thread.
    When numpy arrays are passed as arguments to the API (through
    :func:`addCurve` and :func:`addImage`), they are copied only if
    required.
    So, the caller should not modify these arrays afterwards.
    """

    def __init__(self, plot, parent=None, f=qt.Qt.Widget):
        glu.OpenGLWidget.__init__(
            self,
            parent,
            alphaBufferSize=8,
            depthBufferSize=0,
            stencilBufferSize=0,
            version=(2, 1),
            f=f,
        )
        BackendBase.BackendBase.__init__(self, plot, parent)

        self._defaultFont: qt.QFont = None
        self.__isOpenGLValid = False

        self._backgroundColor = 1.0, 1.0, 1.0, 1.0
        self._dataBackgroundColor = 1.0, 1.0, 1.0, 1.0

        self.matScreenProj = glutils.mat4Identity()

        self._progBase = glu.Program(_baseVertShd, _baseFragShd, attrib0="position")
        self._progTex = glu.Program(_texVertShd, _texFragShd, attrib0="position")
        self._plotFBOs = weakref.WeakKeyDictionary()

        self._keepDataAspectRatio = False

        self._crosshairCursor = None
        self._mousePosInPixels = None

        self._glGarbageCollector = []

        self._plotFrame = glutils.GLPlotFrame2D(
            foregroundColor=(0.0, 0.0, 0.0, 1.0),
            gridColor=(0.7, 0.7, 0.7, 1.0),
            marginRatios=(0.15, 0.1, 0.1, 0.15),
            font=self.getDefaultFont(),
        )
        self._plotFrame.size = (  # Init size with size int
            int(self.getDevicePixelRatio() * 640),
            int(self.getDevicePixelRatio() * 480),
        )

        self.setAutoFillBackground(False)
        self.setMouseTracking(True)

    # QWidget

    _MOUSE_BTNS = {
        qt.Qt.LeftButton: "left",
        qt.Qt.RightButton: "right",
        qt.Qt.MiddleButton: "middle",
    }

    def sizeHint(self):
        return qt.QSize(8 * 80, 6 * 80)  # Mimic MatplotlibBackend

    def mousePressEvent(self, event):
        if event.button() not in self._MOUSE_BTNS:
            return super(BackendOpenGL, self).mousePressEvent(event)
        x, y = qt.getMouseEventPosition(event)
        self._plot.onMousePress(x, y, self._MOUSE_BTNS[event.button()])
        event.accept()

    def mouseMoveEvent(self, event):
        qtPos = qt.getMouseEventPosition(event)

        previousMousePosInPixels = self._mousePosInPixels
        if qtPos == self._mouseInPlotArea(*qtPos):
            devicePixelRatio = self.getDevicePixelRatio()
            devicePos = qtPos[0] * devicePixelRatio, qtPos[1] * devicePixelRatio
            self._mousePosInPixels = devicePos  # Mouse in plot area
        else:
            self._mousePosInPixels = None  # Mouse outside plot area

        if (
            self._crosshairCursor is not None
            and previousMousePosInPixels != self._mousePosInPixels
        ):
            # Avoid replot when cursor remains outside plot area
            self._plot._setDirtyPlot(overlayOnly=True)

        self._plot.onMouseMove(*qtPos)
        event.accept()

    def mouseReleaseEvent(self, event):
        if event.button() not in self._MOUSE_BTNS:
            return super(BackendOpenGL, self).mouseReleaseEvent(event)
        x, y = qt.getMouseEventPosition(event)
        self._plot.onMouseRelease(x, y, self._MOUSE_BTNS[event.button()])
        event.accept()

    def wheelEvent(self, event):
        delta = event.angleDelta().y()
        angleInDegrees = delta / 8.0
        x, y = qt.getMouseEventPosition(event)
        self._plot.onMouseWheel(x, y, angleInDegrees)
        event.accept()

    def leaveEvent(self, _):
        self._plot.onMouseLeaveWidget()

    # OpenGLWidget API

    def initializeGL(self):
        self.__isOpenGLValid = gl.testGL()
        if not self.__isOpenGLValid:
            return

        gl.glClearStencil(0)

        gl.glEnable(gl.GL_BLEND)
        # gl.glBlendFunc(gl.GL_SRC_ALPHA, gl.GL_ONE_MINUS_SRC_ALPHA)
        gl.glBlendFuncSeparate(
            gl.GL_SRC_ALPHA, gl.GL_ONE_MINUS_SRC_ALPHA, gl.GL_ONE, gl.GL_ONE
        )

        # For lines
        gl.glHint(gl.GL_LINE_SMOOTH_HINT, gl.GL_NICEST)

        # For points
        gl.glEnable(gl.GL_VERTEX_PROGRAM_POINT_SIZE)  # OpenGL 2
        gl.glEnable(gl.GL_POINT_SPRITE)  # OpenGL 2
        # gl.glEnable(gl.GL_PROGRAM_POINT_SIZE)

    def _paintDirectGL(self):
        self._renderPlotAreaGL()
        self._plotFrame.render()
        self._renderOverlayGL()

    def _paintFBOGL(self):
        context = glu.Context.getCurrent()
        plotFBOTex = self._plotFBOs.get(context)
        if self._plot._getDirtyPlot() or self._plotFrame.isDirty or plotFBOTex is None:
            self._plotVertices = (
                # Vertex coordinates
                numpy.array(
                    ((-1.0, -1.0), (1.0, -1.0), (-1.0, 1.0), (1.0, 1.0)),
                    dtype=numpy.float32,
                ),
                # Texture coordinates
                numpy.array(
                    ((0.0, 0.0), (1.0, 0.0), (0.0, 1.0), (1.0, 1.0)),
                    dtype=numpy.float32,
                ),
            )
            if (
                plotFBOTex is None
                or plotFBOTex.shape[1] != self._plotFrame.size[0]
                or plotFBOTex.shape[0] != self._plotFrame.size[1]
            ):
                if plotFBOTex is not None:
                    plotFBOTex.discard()
                plotFBOTex = glu.FramebufferTexture(
                    gl.GL_RGBA,
                    shape=(self._plotFrame.size[1], self._plotFrame.size[0]),
                    minFilter=gl.GL_NEAREST,
                    magFilter=gl.GL_NEAREST,
                    wrap=(gl.GL_CLAMP_TO_EDGE, gl.GL_CLAMP_TO_EDGE),
                )
                self._plotFBOs[context] = plotFBOTex

            with plotFBOTex:
                gl.glClearColor(*self._backgroundColor)
                gl.glClear(gl.GL_COLOR_BUFFER_BIT | gl.GL_STENCIL_BUFFER_BIT)
                self._renderPlotAreaGL()
                self._plotFrame.render()

        # Render plot in screen coords
        gl.glViewport(0, 0, self._plotFrame.size[0], self._plotFrame.size[1])

        self._progTex.use()
        texUnit = 0

        gl.glUniform1i(self._progTex.uniforms["tex"], texUnit)
        gl.glUniformMatrix4fv(
            self._progTex.uniforms["matrix"],
            1,
            gl.GL_TRUE,
            glutils.mat4Identity().astype(numpy.float32),
        )

        gl.glEnableVertexAttribArray(self._progTex.attributes["position"])
        gl.glVertexAttribPointer(
            self._progTex.attributes["position"],
            2,
            gl.GL_FLOAT,
            gl.GL_FALSE,
            0,
            self._plotVertices[0],
        )

        gl.glEnableVertexAttribArray(self._progTex.attributes["texCoords"])
        gl.glVertexAttribPointer(
            self._progTex.attributes["texCoords"],
            2,
            gl.GL_FLOAT,
            gl.GL_FALSE,
            0,
            self._plotVertices[1],
        )

        with plotFBOTex.texture:
            gl.glDrawArrays(gl.GL_TRIANGLE_STRIP, 0, len(self._plotVertices[0]))

        self._renderOverlayGL()

    def paintGL(self):
        if not self.__isOpenGLValid:
            return

        plot = self._plotRef()
        if plot is None:
            return

        with plot._paintContext():
            with glu.Context.current(self.context()):
                # Release OpenGL resources
                for item in self._glGarbageCollector:
                    item.discard()
                self._glGarbageCollector = []

                gl.glClearColor(*self._backgroundColor)
                gl.glClear(gl.GL_COLOR_BUFFER_BIT | gl.GL_STENCIL_BUFFER_BIT)

                # Check if window is large enough
                if self._plotFrame.plotSize <= (2, 2):
                    return

                # Sync plot frame with window
                self._plotFrame.devicePixelRatio = self.getDevicePixelRatio()
                self._plotFrame.dotsPerInch = self.getDotsPerInch()
                # self._paintDirectGL()
                self._paintFBOGL()

    def _renderItems(self, overlay=False):
        """Render items according to :class:`PlotWidget` order

        Note: Scissor test should already be set.

        :param bool overlay:
            False (the default) to render item that are not overlays.
            True to render items that are overlays.
        """
        # Values that are often used
        plotWidth, plotHeight = self._plotFrame.plotSize
        isXLog = self._plotFrame.xAxis.isLog
        isYLog = self._plotFrame.yAxis.isLog
        isYInverted = self._plotFrame.isYAxisInverted

        # Used by marker rendering
        labels = []
        pixelOffset = 3

        context = glutils.RenderContext(
            isXLog=isXLog,
            isYLog=isYLog,
            dpi=self.getDotsPerInch(),
            plotFrame=self._plotFrame,
        )

        for plotItem in self.getItemsFromBackToFront(
            condition=lambda i: i.isVisible() and i.isOverlay() == overlay
        ):
            if plotItem._backendRenderer is None:
                continue

            item = plotItem._backendRenderer

            if isinstance(item, glutils.GLPlotItem):  # Render data items
                gl.glViewport(
                    self._plotFrame.margins.left,
                    self._plotFrame.margins.bottom,
                    plotWidth,
                    plotHeight,
                )
                # Set matrix
                if item.yaxis == "right":
                    context.matrix = self._plotFrame.transformedDataY2ProjMat
                else:
                    context.matrix = self._plotFrame.transformedDataProjMat
                item.render(context)

            elif isinstance(item, _ShapeItem):  # Render shape items
                gl.glViewport(0, 0, self._plotFrame.size[0], self._plotFrame.size[1])

                if (isXLog and numpy.min(item["x"]) < FLOAT32_MINPOS) or (
                    isYLog and numpy.min(item["y"]) < FLOAT32_MINPOS
                ):
                    # Ignore items <= 0. on log axes
                    continue

                if item["shape"] == "hline":
                    width = self._plotFrame.size[0]
                    _, yPixel = self._plotFrame.dataToPixel(
                        0.5 * sum(self._plotFrame.dataRanges[0]), item["y"], axis="left"
                    )
                    subShapes = [
                        numpy.array(
                            ((0.0, yPixel), (width, yPixel)), dtype=numpy.float32
                        )
                    ]

                elif item["shape"] == "vline":
                    xPixel, _ = self._plotFrame.dataToPixel(
                        item["x"], 0.5 * sum(self._plotFrame.dataRanges[1]), axis="left"
                    )
                    height = self._plotFrame.size[1]
                    subShapes = [
                        numpy.array(
                            ((xPixel, 0), (xPixel, height)), dtype=numpy.float32
                        )
                    ]

                else:
                    # Split sub-shapes at not finite values
                    splits = numpy.nonzero(
                        numpy.logical_not(
                            numpy.logical_and(
                                numpy.isfinite(item["x"]), numpy.isfinite(item["y"])
                            )
                        )
                    )[0]
                    splits = numpy.concatenate(([-1], splits, [len(item["x"])]))
                    subShapes = []
                    for begin, end in zip(splits[:-1] + 1, splits[1:]):
                        if end > begin:
                            subShapes.append(
                                numpy.array(
                                    [
                                        self._plotFrame.dataToPixel(x, y, axis="left")
                                        for (x, y) in zip(
                                            item["x"][begin:end], item["y"][begin:end]
                                        )
                                    ]
                                )
                            )

                for points in subShapes:  # Draw each sub-shape
                    # Draw the fill
                    if item["fill"] is not None and item["shape"] not in (
                        "hline",
                        "vline",
                    ):
                        self._progBase.use()
                        gl.glUniformMatrix4fv(
                            self._progBase.uniforms["matrix"],
                            1,
                            gl.GL_TRUE,
                            self.matScreenProj.astype(numpy.float32),
                        )
                        gl.glUniform2i(self._progBase.uniforms["isLog"], False, False)
                        gl.glUniform1f(self._progBase.uniforms["tickLen"], 0.0)

                        shape2D = glutils.FilledShape2D(
                            points, style=item["fill"], color=item["color"]
                        )
                        shape2D.render(
                            posAttrib=self._progBase.attributes["position"],
                            colorUnif=self._progBase.uniforms["color"],
                            hatchStepUnif=self._progBase.uniforms["hatchStep"],
                        )

                    # Draw the stroke
                    if item["dashpattern"] is not None:
                        if item["shape"] != "polylines":
                            # close the polyline
                            points = numpy.append(
                                points, numpy.atleast_2d(points[0]), axis=0
                            )

                        lines = glutils.GLLines2D(
                            points[:, 0],
                            points[:, 1],
                            color=item["color"],
                            gapColor=item["gapcolor"],
                            width=item["linewidth"],
                            dashOffset=item["dashoffset"],
                            dashPattern=item["dashpattern"],
                        )
                        context.matrix = self.matScreenProj
                        lines.render(context)

            elif isinstance(item, _MarkerItem):
                gl.glViewport(0, 0, self._plotFrame.size[0], self._plotFrame.size[1])

                xCoord, yCoord, yAxis = item["x"], item["y"], item["yaxis"]

                if (isXLog and xCoord is not None and xCoord <= 0) or (
                    isYLog and yCoord is not None and yCoord <= 0
                ):
                    # Do not render markers with negative coords on log axis
                    continue

                color = item["color"]
                bgColor = item["bgcolor"]
                if xCoord is None or yCoord is None:
                    if xCoord is None:  # Horizontal line in data space
                        pixelPos = self._plotFrame.dataToPixel(
                            0.5 * sum(self._plotFrame.dataRanges[0]), yCoord, axis=yAxis
                        )

                        if item["text"] is not None:
                            x = (
                                self._plotFrame.size[0]
                                - self._plotFrame.margins.right
                                - pixelOffset
                            )
                            y = pixelPos[1] - pixelOffset
                            label = glutils.Text2D(
                                item["text"],
                                item["font"],
                                x,
                                y,
                                color=color,
                                bgColor=bgColor,
                                align=glutils.RIGHT,
                                valign=glutils.BOTTOM,
                                devicePixelRatio=self.getDevicePixelRatio(),
                            )
                            labels.append(label)

                        width = self._plotFrame.size[0]
                        lines = glutils.GLLines2D(
                            (0, width),
                            (pixelPos[1], pixelPos[1]),
                            color=color,
                            width=item["linewidth"],
                            dashOffset=item["dashoffset"],
                            dashPattern=item["dashpattern"],
                        )
                        context.matrix = self.matScreenProj
                        lines.render(context)

                    else:  # yCoord is None: vertical line in data space
                        yRange = self._plotFrame.dataRanges[1 if yAxis == "left" else 2]
                        pixelPos = self._plotFrame.dataToPixel(
                            xCoord, 0.5 * sum(yRange), axis=yAxis
                        )

                        if item["text"] is not None:
                            x = pixelPos[0] + pixelOffset
                            y = self._plotFrame.margins.top + pixelOffset
                            label = glutils.Text2D(
                                item["text"],
                                item["font"],
                                x,
                                y,
                                color=color,
                                bgColor=bgColor,
                                align=glutils.LEFT,
                                valign=glutils.TOP,
                                devicePixelRatio=self.getDevicePixelRatio(),
                            )
                            labels.append(label)

                        height = self._plotFrame.size[1]
                        lines = glutils.GLLines2D(
                            (pixelPos[0], pixelPos[0]),
                            (0, height),
                            color=color,
                            width=item["linewidth"],
                            dashOffset=item["dashoffset"],
                            dashPattern=item["dashpattern"],
                        )
                        context.matrix = self.matScreenProj
                        lines.render(context)

                else:
                    xmin, xmax = self._plot.getXAxis().getLimits()
                    ymin, ymax = self._plot.getYAxis(axis=yAxis).getLimits()
                    if not xmin < xCoord < xmax or not ymin < yCoord < ymax:
                        # Do not render markers outside visible plot area
                        continue
                    pixelPos = self._plotFrame.dataToPixel(xCoord, yCoord, axis=yAxis)

                    if isYInverted:
                        valign = glutils.BOTTOM
                        vPixelOffset = -pixelOffset
                    else:
                        valign = glutils.TOP
                        vPixelOffset = pixelOffset

                    if item["text"] is not None:
                        x = pixelPos[0] + pixelOffset
                        y = pixelPos[1] + vPixelOffset
                        label = glutils.Text2D(
                            item["text"],
                            item["font"],
                            x,
                            y,
                            color=color,
                            bgColor=bgColor,
                            align=glutils.LEFT,
                            valign=valign,
                            devicePixelRatio=self.getDevicePixelRatio(),
                        )
                        labels.append(label)

                    # For now simple implementation: using a curve for each marker
                    # Should pack all markers to a single set of points
                    marker = glutils.Points2D(
                        (pixelPos[0],),
                        (pixelPos[1],),
                        marker=item["symbol"],
                        color=color,
                        size=11,
                    )
                    context.matrix = self.matScreenProj
                    marker.render(context)

            else:
                _logger.error("Unsupported item: %s", str(item))
                continue

        # Render marker labels
        gl.glViewport(0, 0, self._plotFrame.size[0], self._plotFrame.size[1])
        for label in labels:
            label.render(self.matScreenProj)

    def _renderOverlayGL(self):
        """Render overlay layer: overlay items and crosshair."""
        plotWidth, plotHeight = self._plotFrame.plotSize

        # Scissor to plot area
        gl.glScissor(
            self._plotFrame.margins.left,
            self._plotFrame.margins.bottom,
            plotWidth,
            plotHeight,
        )
        gl.glEnable(gl.GL_SCISSOR_TEST)

        self._renderItems(overlay=True)

        # Render crosshair cursor
        if self._crosshairCursor is not None and self._mousePosInPixels is not None:
            self._progBase.use()
            gl.glUniform2i(self._progBase.uniforms["isLog"], False, False)
            gl.glUniform1f(self._progBase.uniforms["tickLen"], 0.0)
            posAttrib = self._progBase.attributes["position"]
            matrixUnif = self._progBase.uniforms["matrix"]
            colorUnif = self._progBase.uniforms["color"]
            hatchStepUnif = self._progBase.uniforms["hatchStep"]

            gl.glViewport(0, 0, self._plotFrame.size[0], self._plotFrame.size[1])

            gl.glUniformMatrix4fv(
                matrixUnif, 1, gl.GL_TRUE, self.matScreenProj.astype(numpy.float32)
            )

            color, lineWidth = self._crosshairCursor
            gl.glUniform4f(colorUnif, *color)
            gl.glUniform1i(hatchStepUnif, 0)

            xPixel, yPixel = self._mousePosInPixels
            xPixel, yPixel = xPixel + 0.5, yPixel + 0.5
            vertices = numpy.array(
                (
                    (0.0, yPixel),
                    (self._plotFrame.size[0], yPixel),
                    (xPixel, 0.0),
                    (xPixel, self._plotFrame.size[1]),
                ),
                dtype=numpy.float32,
            )

            gl.glEnableVertexAttribArray(posAttrib)
            gl.glVertexAttribPointer(
                posAttrib, 2, gl.GL_FLOAT, gl.GL_FALSE, 0, vertices
            )
            gl.glLineWidth(lineWidth)
            gl.glDrawArrays(gl.GL_LINES, 0, len(vertices))

        gl.glDisable(gl.GL_SCISSOR_TEST)

    def _renderPlotAreaGL(self):
        """Render base layer of plot area.

        It renders the background, grid and items except overlays
        """
        plotWidth, plotHeight = self._plotFrame.plotSize

        gl.glScissor(
            self._plotFrame.margins.left,
            self._plotFrame.margins.bottom,
            plotWidth,
            plotHeight,
        )
        gl.glEnable(gl.GL_SCISSOR_TEST)

        if self._dataBackgroundColor != self._backgroundColor:
            gl.glClearColor(*self._dataBackgroundColor)
            gl.glClear(gl.GL_COLOR_BUFFER_BIT)

        self._plotFrame.renderGrid()

        # Matrix
        trBounds = self._plotFrame.transformedDataRanges
        if trBounds.x[0] != trBounds.x[1] and trBounds.y[0] != trBounds.y[1]:
            # Do rendering of items
            self._renderItems(overlay=False)

        gl.glDisable(gl.GL_SCISSOR_TEST)

    def resizeGL(self, width, height):
        if width == 0 or height == 0:  # Do not resize
            return

        self._plotFrame.size = (
            int(self.getDevicePixelRatio() * width),
            int(self.getDevicePixelRatio() * height),
        )

        self.matScreenProj = glutils.mat4Ortho(
            0, self._plotFrame.size[0], self._plotFrame.size[1], 0, 1, -1
        )

        # Store current ranges
        previousXRange = self.getGraphXLimits()
        previousYRange = self.getGraphYLimits(axis="left")
        previousYRightRange = self.getGraphYLimits(axis="right")

        (xMin, xMax), (yMin, yMax), (y2Min, y2Max) = self._plotFrame.dataRanges
        self.setLimits(xMin, xMax, yMin, yMax, y2Min, y2Max)

        # If plot range has changed, then emit signal
        if previousXRange != self.getGraphXLimits():
            self._plot.getXAxis()._emitLimitsChanged()
        if previousYRange != self.getGraphYLimits(axis="left"):
            self._plot.getYAxis(axis="left")._emitLimitsChanged()
        if previousYRightRange != self.getGraphYLimits(axis="right"):
            self._plot.getYAxis(axis="right")._emitLimitsChanged()

    # Add methods

    @staticmethod
    def _castArrayTo(v):
        """Returns best floating type to cast the array to.

        :param numpy.ndarray v: Array to cast
        :rtype: numpy.dtype
        :raise ValueError: If dtype is not supported
        """
        if numpy.issubdtype(v.dtype, numpy.floating):
            return numpy.float32 if v.itemsize <= 4 else numpy.float64
        elif numpy.issubdtype(v.dtype, numpy.integer):
            return numpy.float32 if v.itemsize <= 2 else numpy.float64
        else:
            raise ValueError("Unsupported data type")

    _DASH_PATTERNS = {
        "": (0.0, None),
        " ": (0.0, None),
        "-": (0.0, ()),
        "--": (0.0, (3.7, 1.6, 3.7, 1.6)),
        "-.": (0.0, (6.4, 1.6, 1, 1.6)),
        ":": (0.0, (1, 1.65, 1, 1.65)),
        None: (0.0, None),
    }
    """Convert from linestyle to (offset, (dash pattern))

    Note: dash pattern internal convention differs from matplotlib:
    - None: no line at all
    - (): "solid" line
    """

    def _lineStyleToDashOffsetPattern(
        self, style
    ) -> tuple[float, tuple[float, float, float, float] | tuple[()] | None]:
        """Convert a linestyle to its corresponding offset and dash pattern"""
        if style is None or isinstance(style, str):
            return self._DASH_PATTERNS[style]

        # (offset, (dash pattern)) case
        offset, pattern = style
        if pattern is None:
            # Convert from matplotlib to internal representation of solid
            pattern = ()
        if len(pattern) == 2:
            pattern = pattern * 2
        return offset, pattern

    def addCurve(
        self,
        x,
        y,
        color,
        gapcolor,
        symbol,
        linewidth,
        linestyle,
        yaxis,
        xerror,
        yerror,
        fill,
        alpha,
        symbolsize,
        baseline,
    ):
        for parameter in (
            x,
            y,
            color,
            symbol,
            linewidth,
            linestyle,
            yaxis,
            fill,
            symbolsize,
        ):
            assert parameter is not None
        assert yaxis in ("left", "right")

        # Convert input data
        x = numpy.array(x, copy=False)
        y = numpy.array(y, copy=False)

        # Check if float32 is enough
        if (
            self._castArrayTo(x) is numpy.float32
            and self._castArrayTo(y) is numpy.float32
        ):
            dtype = numpy.float32
        else:
            dtype = numpy.float64

        x = numpy.array(x, dtype=dtype, copy=False, order="C")
        y = numpy.array(y, dtype=dtype, copy=False, order="C")

        # Convert errors to float32
        if xerror is not None:
            xerror = numpy.array(xerror, dtype=numpy.float32, copy=False, order="C")
        if yerror is not None:
            yerror = numpy.array(yerror, dtype=numpy.float32, copy=False, order="C")

        # Handle axes log scale: convert data

        if self._plotFrame.xAxis.isLog:
            logX = numpy.log10(x)

            if xerror is not None:
                # Transform xerror so that
                # log10(x) +/- xerror' = log10(x +/- xerror)
                if hasattr(xerror, "shape") and len(xerror.shape) == 2:
                    xErrorMinus, xErrorPlus = xerror[0], xerror[1]
                else:
                    xErrorMinus, xErrorPlus = xerror, xerror
                with numpy.errstate(divide="ignore", invalid="ignore"):
                    # Ignore divide by zero, invalid value encountered in log10
                    xErrorMinus = logX - numpy.log10(x - xErrorMinus)
                xErrorPlus = numpy.log10(x + xErrorPlus) - logX
                xerror = numpy.array((xErrorMinus, xErrorPlus), dtype=numpy.float32)

            x = logX

        isYLog = (yaxis == "left" and self._plotFrame.yAxis.isLog) or (
            yaxis == "right" and self._plotFrame.y2Axis.isLog
        )

        if isYLog:
            logY = numpy.log10(y)

            if yerror is not None:
                # Transform yerror so that
                # log10(y) +/- yerror' = log10(y +/- yerror)
                if hasattr(yerror, "shape") and len(yerror.shape) == 2:
                    yErrorMinus, yErrorPlus = yerror[0], yerror[1]
                else:
                    yErrorMinus, yErrorPlus = yerror, yerror
                with numpy.errstate(divide="ignore", invalid="ignore"):
                    # Ignore divide by zero, invalid value encountered in log10
                    yErrorMinus = logY - numpy.log10(y - yErrorMinus)
                yErrorPlus = numpy.log10(y + yErrorPlus) - logY
                yerror = numpy.array((yErrorMinus, yErrorPlus), dtype=numpy.float32)

            y = logY

        # TODO check if need more filtering of error (e.g., clip to positive)

        # TODO check and improve this
        if len(color) == 4 and type(color[3]) in [type(1), numpy.uint8, numpy.int8]:
            color = numpy.array(color, dtype=numpy.float32) / 255.0

        if isinstance(color, numpy.ndarray) and color.ndim == 2:
            colorArray = color
            color = None
        else:
            colorArray = None
            color = colors.rgba(color)

        if alpha < 1.0:  # Apply image transparency
            if colorArray is not None and colorArray.shape[1] == 4:
                # multiply alpha channel
                colorArray[:, 3] = colorArray[:, 3] * alpha
            if color is not None:
                color = color[0], color[1], color[2], color[3] * alpha

        fillColor = None
        if fill is True:
            fillColor = color

        dashoffset, dashpattern = self._lineStyleToDashOffsetPattern(linestyle)
        curve = glutils.GLPlotCurve2D(
            x,
            y,
            colorArray,
            xError=xerror,
            yError=yerror,
            lineColor=color,
            lineGapColor=gapcolor,
            lineWidth=linewidth,
            lineDashOffset=dashoffset,
            lineDashPattern=dashpattern,
            marker=symbol,
            markerColor=color,
            markerSize=symbolsize,
            fillColor=fillColor,
            baseline=baseline,
            isYLog=isYLog,
        )
        curve.yaxis = "left" if yaxis is None else yaxis

        if yaxis == "right":
            self._plotFrame.isY2Axis = True

        return curve

    def addImage(self, data, origin, scale, colormap, alpha):
        for parameter in (data, origin, scale):
            assert parameter is not None

        if data.ndim == 2:
            # Ensure array is contiguous and eventually convert its type
            dtypes = [
                dtype
                for dtype in (numpy.float32, numpy.float16, numpy.uint8, numpy.uint16)
                if glu.isSupportedGLType(dtype)
            ]
            if data.dtype in dtypes:
                data = numpy.array(data, copy=False, order="C")
            else:
                _logger.info("addImage: Convert %s data to float32", str(data.dtype))
                data = numpy.array(data, dtype=numpy.float32, order="C")

            normalization = colormap.getNormalization()
            if normalization in glutils.GLPlotColormap.SUPPORTED_NORMALIZATIONS:
                # Fast path applying colormap on the GPU
                cmapRange = colormap.getColormapRange(data=data)
                colormapLut = colormap.getNColors(nbColors=256)
                gamma = colormap.getGammaNormalizationParameter()
                nanColor = colors.rgba(colormap.getNaNColor())

                image = glutils.GLPlotColormap(
                    data,
                    origin,
                    scale,
                    colormapLut,
                    normalization,
                    gamma,
                    cmapRange,
                    alpha,
                    nanColor,
                )

            else:  # Fallback applying colormap on CPU
                rgba = colormap.applyToData(data)
                image = glutils.GLPlotRGBAImage(rgba, origin, scale, alpha)

        elif len(data.shape) == 3:
            # For RGB, RGBA data
            assert data.shape[2] in (3, 4)

            if numpy.issubdtype(data.dtype, numpy.floating):
                data = numpy.array(data, dtype=numpy.float32, copy=False)
            elif data.dtype in [numpy.uint8, numpy.uint16]:
                pass
            elif numpy.issubdtype(data.dtype, numpy.integer):
                data = numpy.array(data, dtype=numpy.uint8, copy=False)
            else:
                raise ValueError("Unsupported data type")

            image = glutils.GLPlotRGBAImage(data, origin, scale, alpha)

        else:
            raise RuntimeError("Unsupported data shape {0}".format(data.shape))

        # TODO is this needed?
        if self._plotFrame.xAxis.isLog and image.xMin <= 0.0:
            raise RuntimeError("Cannot add image with X <= 0 with X axis log scale")
        if self._plotFrame.yAxis.isLog and image.yMin <= 0.0:
            raise RuntimeError("Cannot add image with Y <= 0 with Y axis log scale")

        return image

    def addTriangles(self, x, y, triangles, color, alpha):
        # Handle axes log scale: convert data
        if self._plotFrame.xAxis.isLog:
            x = numpy.log10(x)
        if self._plotFrame.yAxis.isLog:
            y = numpy.log10(y)

        triangles = glutils.GLPlotTriangles(x, y, color, triangles, alpha)

        return triangles

    def addShape(
        self, x, y, shape, color, fill, overlay, linestyle, linewidth, gapcolor
    ):
        x = numpy.array(x, copy=False)
        y = numpy.array(y, copy=False)

        # TODO is this needed?
        if self._plotFrame.xAxis.isLog and x.min() <= 0.0:
            raise RuntimeError("Cannot add item with X <= 0 with X axis log scale")
        if self._plotFrame.yAxis.isLog and y.min() <= 0.0:
            raise RuntimeError("Cannot add item with Y <= 0 with Y axis log scale")

        dashoffset, dashpattern = self._lineStyleToDashOffsetPattern(linestyle)
        return _ShapeItem(
            x,
            y,
            shape,
            color,
            fill,
            overlay,
            linewidth,
            dashoffset,
            dashpattern,
            gapcolor,
        )

    def getDefaultFont(self):
        """Returns the default font, used by raw markers and axes labels"""
        if self._defaultFont is None:
            from matplotlib.font_manager import findfont, FontProperties
            font_filename = findfont(FontProperties(family=["sans-serif"]))
            _logger.debug("Load font from mpl: %s", font_filename)
            id = qt.QFontDatabase.addApplicationFont(font_filename)
            family = qt.QFontDatabase.applicationFontFamilies(id)[0]
            font = qt.QFont(family, 10, qt.QFont.Normal, False)
            font.setStyleStrategy(qt.QFont.PreferAntialias)
            self._defaultFont = font
        return self._defaultFont

    def addMarker(
        self,
        x,
        y,
        text,
        color,
        symbol,
        linestyle,
        linewidth,
        constraint,
        yaxis,
        font,
        bgcolor: RGBAColorType | None,
    ):
<<<<<<< HEAD
        if font is None:
            font = self.getDefaultFont()

        dashpattern = self._lineStyleToDashPattern(linestyle)
=======
        font = qt.QApplication.instance().font() if font is None else font
        dashoffset, dashpattern = self._lineStyleToDashOffsetPattern(linestyle)
>>>>>>> 6a86f24f
        return _MarkerItem(
            x,
            y,
            text,
            color,
            symbol,
            linewidth,
            dashoffset,
            dashpattern,
            constraint,
            yaxis,
            font,
            bgcolor,
        )

    # Remove methods

    def remove(self, item):
        if isinstance(item, glutils.GLPlotItem):
            if item.yaxis == "right":
                # Check if some curves remains on the right Y axis
                y2AxisItems = (
                    item
                    for item in self._plot.getItems()
                    if isinstance(item, items.YAxisMixIn) and item.getYAxis() == "right"
                )
                self._plotFrame.isY2Axis = next(y2AxisItems, None) is not None

            if item.isInitialized():
                self._glGarbageCollector.append(item)

        elif isinstance(item, (_MarkerItem, _ShapeItem)):
            pass  # No-op

        else:
            _logger.error("Unsupported item: %s", str(item))

    # Interaction methods

    _QT_CURSORS = {
        BackendBase.CURSOR_DEFAULT: qt.Qt.ArrowCursor,
        BackendBase.CURSOR_POINTING: qt.Qt.PointingHandCursor,
        BackendBase.CURSOR_SIZE_HOR: qt.Qt.SizeHorCursor,
        BackendBase.CURSOR_SIZE_VER: qt.Qt.SizeVerCursor,
        BackendBase.CURSOR_SIZE_ALL: qt.Qt.SizeAllCursor,
    }

    def setGraphCursorShape(self, cursor):
        if cursor is None:
            super(BackendOpenGL, self).unsetCursor()
        else:
            cursor = self._QT_CURSORS[cursor]
            super(BackendOpenGL, self).setCursor(qt.QCursor(cursor))

    def setGraphCursor(self, flag, color, linewidth, linestyle):
        if linestyle != "-":
            _logger.warning("BackendOpenGL.setGraphCursor linestyle parameter ignored")

        if flag:
            color = colors.rgba(color)
            crosshairCursor = color, linewidth
        else:
            crosshairCursor = None

        if crosshairCursor != self._crosshairCursor:
            self._crosshairCursor = crosshairCursor

    _PICK_OFFSET = 3  # Offset in pixel used for picking

    def _mouseInPlotArea(self, x, y):
        """Returns closest visible position in the plot.

        This is performed in Qt widget pixel, not device pixel.

        :param float x: X coordinate in Qt widget pixel
        :param float y: Y coordinate in Qt widget pixel
        :return: (x, y) closest point in the plot.
        :rtype: List[float]
        """
        left, top, width, height = self.getPlotBoundsInPixels()
        return (
            numpy.clip(x, left, left + width - 1),  # TODO -1?
            numpy.clip(y, top, top + height - 1),
        )

    def __pickCurves(self, item, x, y):
        """Perform picking on a curve item.

        :param GLPlotCurve2D item:
        :param float x: X position of the mouse in widget coordinates
        :param float y: Y position of the mouse in widget coordinates
        :return: List of indices of picked points or None if not picked
        :rtype: Union[List[int],None]
        """
        offset = self._PICK_OFFSET
        if item.marker is not None:
            # Convert markerSize from points to qt pixels
            qtDpi = self.getDotsPerInch() / self.getDevicePixelRatio()
            size = item.markerSize / 72.0 * qtDpi
            offset = max(size / 2.0, offset)
        if item.lineDashPattern is not None:
            # Convert line width from points to qt pixels
            qtDpi = self.getDotsPerInch() / self.getDevicePixelRatio()
            lineWidth = item.lineWidth / 72.0 * qtDpi
            offset = max(lineWidth / 2.0, offset)

        inAreaPos = self._mouseInPlotArea(x - offset, y - offset)
        dataPos = self._plot.pixelToData(
            inAreaPos[0], inAreaPos[1], axis=item.yaxis, check=True
        )
        if dataPos is None:
            return None
        xPick0, yPick0 = dataPos

        inAreaPos = self._mouseInPlotArea(x + offset, y + offset)
        dataPos = self._plot.pixelToData(
            inAreaPos[0], inAreaPos[1], axis=item.yaxis, check=True
        )
        if dataPos is None:
            return None
        xPick1, yPick1 = dataPos

        if xPick0 < xPick1:
            xPickMin, xPickMax = xPick0, xPick1
        else:
            xPickMin, xPickMax = xPick1, xPick0

        if yPick0 < yPick1:
            yPickMin, yPickMax = yPick0, yPick1
        else:
            yPickMin, yPickMax = yPick1, yPick0

        # Apply log scale if axis is log
        if self._plotFrame.xAxis.isLog:
            xPickMin = numpy.log10(xPickMin)
            xPickMax = numpy.log10(xPickMax)

        if (item.yaxis == "left" and self._plotFrame.yAxis.isLog) or (
            item.yaxis == "right" and self._plotFrame.y2Axis.isLog
        ):
            yPickMin = numpy.log10(yPickMin)
            yPickMax = numpy.log10(yPickMax)

        return item.pick(xPickMin, yPickMin, xPickMax, yPickMax)

    def pickItem(self, x, y, item):
        # Picking is performed in Qt widget pixels not device pixels
        dataPos = self._plot.pixelToData(x, y, axis="left", check=True)
        if dataPos is None:
            return None  # Outside plot area

        if item is None:
            _logger.error("No item provided for picking")
            return None

        # Pick markers
        if isinstance(item, _MarkerItem):
            yaxis = item["yaxis"]
            pixelPos = self._plot.dataToPixel(
                item["x"], item["y"], axis=yaxis, check=False
            )
            if pixelPos is None:
                return None  # negative coord on a log axis

            if item["x"] is None:  # Horizontal line
                pt1 = self._plot.pixelToData(
                    x, y - self._PICK_OFFSET, axis=yaxis, check=False
                )
                pt2 = self._plot.pixelToData(
                    x, y + self._PICK_OFFSET, axis=yaxis, check=False
                )
                isPicked = min(pt1[1], pt2[1]) <= item["y"] <= max(pt1[1], pt2[1])

            elif item["y"] is None:  # Vertical line
                pt1 = self._plot.pixelToData(
                    x - self._PICK_OFFSET, y, axis=yaxis, check=False
                )
                pt2 = self._plot.pixelToData(
                    x + self._PICK_OFFSET, y, axis=yaxis, check=False
                )
                isPicked = min(pt1[0], pt2[0]) <= item["x"] <= max(pt1[0], pt2[0])

            else:
                isPicked = (
                    numpy.fabs(x - pixelPos[0]) <= self._PICK_OFFSET
                    and numpy.fabs(y - pixelPos[1]) <= self._PICK_OFFSET
                )

            return (0,) if isPicked else None

        # Pick image, curve, triangles
        elif isinstance(item, glutils.GLPlotItem):
            if isinstance(item, glutils.GLPlotCurve2D):
                return self.__pickCurves(item, x, y)
            else:
                return item.pick(*dataPos)  # Might be None

    # Update curve

    def setCurveColor(self, curve, color):
        pass  # TODO

    # Misc.

    def getWidgetHandle(self):
        return self

    def postRedisplay(self):
        self.update()

    def replot(self):
        self.update()  # async redraw

    def saveGraph(self, fileName, fileFormat, dpi):
        if dpi is not None:
            _logger.warning("saveGraph ignores dpi parameter")

        if fileFormat not in ["png", "ppm", "svg", "tif", "tiff"]:
            raise NotImplementedError("Unsupported format: %s" % fileFormat)

        if not self.isValid():
            _logger.error("OpenGL 2.1 not available, cannot save OpenGL image")
            width, height = self._plotFrame.size
            data = numpy.zeros((height, width, 3), dtype=numpy.uint8)
        else:
            self.makeCurrent()

            data = numpy.empty(
                (self._plotFrame.size[1], self._plotFrame.size[0], 3),
                dtype=numpy.uint8,
                order="C",
            )

            context = self.context()
            framebufferTexture = self._plotFBOs.get(context)
            if framebufferTexture is None:
                # Fallback, supports direct rendering mode: _paintDirectGL
                # might have issues as it can read on-screen framebuffer
                fboName = self.defaultFramebufferObject()
                width, height = self._plotFrame.size
            else:
                fboName = framebufferTexture.name
                height, width = framebufferTexture.shape

            previousFramebuffer = gl.glGetInteger(gl.GL_FRAMEBUFFER_BINDING)
            gl.glBindFramebuffer(gl.GL_FRAMEBUFFER, fboName)
            gl.glPixelStorei(gl.GL_PACK_ALIGNMENT, 1)
            gl.glReadPixels(0, 0, width, height, gl.GL_RGB, gl.GL_UNSIGNED_BYTE, data)
            gl.glBindFramebuffer(gl.GL_FRAMEBUFFER, previousFramebuffer)

            # glReadPixels gives bottom to top,
            # while images are stored as top to bottom
            data = numpy.flipud(data)

        # fileName is either a file-like object or a str
        saveImageToFile(data, fileName, fileFormat)

    # Graph labels

    def setGraphTitle(self, title):
        self._plotFrame.title = title

    def setGraphXLabel(self, label):
        self._plotFrame.xAxis.title = label

    def setGraphYLabel(self, label, axis):
        if axis == "left":
            self._plotFrame.yAxis.title = label
        else:  # right axis
            self._plotFrame.y2Axis.title = label

    # Graph limits

    def _setDataRanges(self, xlim=None, ylim=None, y2lim=None):
        """Set the visible range of data in the plot frame.

        This clips the ranges to possible values (takes care of float32
        range + positive range for log).
        This also takes care of non-orthogonal axes.

        This should be moved to PlotFrame.
        """
        # Update axes range with a clipped range if too wide
        self._plotFrame.setDataRanges(xlim, ylim, y2lim)

    def _ensureAspectRatio(self, keepDim=None):
        """Update plot bounds in order to keep aspect ratio.

        Warning: keepDim on right Y axis is not implemented !

        :param str keepDim: The dimension to maintain: 'x', 'y' or None.
            If None (the default), the dimension with the largest range.
        """
        plotWidth, plotHeight = self._plotFrame.plotSize
        if plotWidth <= 2 or plotHeight <= 2:
            return

        if keepDim is None:
            ranges = self._plot.getDataRange()
            if (
                ranges.y is not None
                and ranges.x is not None
                and (ranges.y[1] - ranges.y[0]) != 0.0
            ):
                dataRatio = (ranges.x[1] - ranges.x[0]) / float(
                    ranges.y[1] - ranges.y[0]
                )
                plotRatio = plotWidth / float(plotHeight)  # Test != 0 before

                keepDim = "x" if dataRatio > plotRatio else "y"
            else:  # Limit case
                keepDim = "x"

        (xMin, xMax), (yMin, yMax), (y2Min, y2Max) = self._plotFrame.dataRanges
        if keepDim == "y":
            dataW = (yMax - yMin) * plotWidth / float(plotHeight)
            xCenter = 0.5 * (xMin + xMax)
            xMin = xCenter - 0.5 * dataW
            xMax = xCenter + 0.5 * dataW
        elif keepDim == "x":
            dataH = (xMax - xMin) * plotHeight / float(plotWidth)
            yCenter = 0.5 * (yMin + yMax)
            yMin = yCenter - 0.5 * dataH
            yMax = yCenter + 0.5 * dataH
            y2Center = 0.5 * (y2Min + y2Max)
            y2Min = y2Center - 0.5 * dataH
            y2Max = y2Center + 0.5 * dataH
        else:
            raise RuntimeError("Unsupported dimension to keep: %s" % keepDim)

        # Update plot frame bounds
        self._setDataRanges(xlim=(xMin, xMax), ylim=(yMin, yMax), y2lim=(y2Min, y2Max))

    def _setPlotBounds(self, xRange=None, yRange=None, y2Range=None, keepDim=None):
        # Update axes range with a clipped range if too wide
        self._setDataRanges(xlim=xRange, ylim=yRange, y2lim=y2Range)

        # Keep data aspect ratio
        if self.isKeepDataAspectRatio():
            self._ensureAspectRatio(keepDim)

    def setLimits(self, xmin, xmax, ymin, ymax, y2min=None, y2max=None):
        assert xmin < xmax
        assert ymin < ymax

        if y2min is None or y2max is None:
            y2Range = None
        else:
            assert y2min < y2max
            y2Range = y2min, y2max
        self._setPlotBounds((xmin, xmax), (ymin, ymax), y2Range)

    def getGraphXLimits(self):
        return self._plotFrame.dataRanges.x

    def setGraphXLimits(self, xmin, xmax):
        assert xmin < xmax
        self._setPlotBounds(xRange=(xmin, xmax), keepDim="x")

    def getGraphYLimits(self, axis):
        assert axis in ("left", "right")
        if axis == "left":
            return self._plotFrame.dataRanges.y
        else:
            return self._plotFrame.dataRanges.y2

    def setGraphYLimits(self, ymin, ymax, axis):
        assert ymin < ymax
        assert axis in ("left", "right")

        if axis == "left":
            self._setPlotBounds(yRange=(ymin, ymax), keepDim="y")
        else:
            self._setPlotBounds(y2Range=(ymin, ymax), keepDim="y")

    # Graph axes

    def getXAxisTimeZone(self):
        return self._plotFrame.xAxis.timeZone

    def setXAxisTimeZone(self, tz):
        self._plotFrame.xAxis.timeZone = tz

    def isXAxisTimeSeries(self):
        return self._plotFrame.xAxis.isTimeSeries

    def setXAxisTimeSeries(self, isTimeSeries):
        self._plotFrame.xAxis.isTimeSeries = isTimeSeries

    def setXAxisLogarithmic(self, flag):
        if flag != self._plotFrame.xAxis.isLog:
            if flag and self._keepDataAspectRatio:
                _logger.warning("KeepDataAspectRatio is ignored with log axes")

            self._plotFrame.xAxis.isLog = flag

    def setYAxisLogarithmic(self, flag):
        if flag != self._plotFrame.yAxis.isLog or flag != self._plotFrame.y2Axis.isLog:
            if flag and self._keepDataAspectRatio:
                _logger.warning("KeepDataAspectRatio is ignored with log axes")

            self._plotFrame.yAxis.isLog = flag
            self._plotFrame.y2Axis.isLog = flag

    def setYAxisInverted(self, flag):
        if flag != self._plotFrame.isYAxisInverted:
            self._plotFrame.isYAxisInverted = flag

    def isYAxisInverted(self):
        return self._plotFrame.isYAxisInverted

    def isYRightAxisVisible(self):
        return self._plotFrame.isY2Axis

    def isKeepDataAspectRatio(self):
        if self._plotFrame.xAxis.isLog or self._plotFrame.yAxis.isLog:
            return False
        else:
            return self._keepDataAspectRatio

    def setKeepDataAspectRatio(self, flag):
        if flag and (self._plotFrame.xAxis.isLog or self._plotFrame.yAxis.isLog):
            _logger.warning("KeepDataAspectRatio is ignored with log axes")

        self._keepDataAspectRatio = flag

    def setGraphGrid(self, which):
        assert which in (None, "major", "both")
        self._plotFrame.grid = which is not None  # TODO True grid support

    # Data <-> Pixel coordinates conversion

    def dataToPixel(self, x, y, axis):
        result = self._plotFrame.dataToPixel(x, y, axis)
        if result is None:
            return None
        else:
            devicePixelRatio = self.getDevicePixelRatio()
            return tuple(value / devicePixelRatio for value in result)

    def pixelToData(self, x, y, axis):
        devicePixelRatio = self.getDevicePixelRatio()
        return self._plotFrame.pixelToData(
            x * devicePixelRatio, y * devicePixelRatio, axis
        )

    def getPlotBoundsInPixels(self):
        devicePixelRatio = self.getDevicePixelRatio()
        return tuple(
            int(value / devicePixelRatio)
            for value in self._plotFrame.plotOrigin + self._plotFrame.plotSize
        )

    def setAxesMargins(self, left: float, top: float, right: float, bottom: float):
        self._plotFrame.marginRatios = left, top, right, bottom

    def setForegroundColors(self, foregroundColor, gridColor):
        self._plotFrame.foregroundColor = foregroundColor
        self._plotFrame.gridColor = gridColor

    def setBackgroundColors(self, backgroundColor, dataBackgroundColor):
        self._backgroundColor = backgroundColor
        self._dataBackgroundColor = dataBackgroundColor<|MERGE_RESOLUTION|>--- conflicted
+++ resolved
@@ -1185,15 +1185,10 @@
         font,
         bgcolor: RGBAColorType | None,
     ):
-<<<<<<< HEAD
         if font is None:
             font = self.getDefaultFont()
 
-        dashpattern = self._lineStyleToDashPattern(linestyle)
-=======
-        font = qt.QApplication.instance().font() if font is None else font
         dashoffset, dashpattern = self._lineStyleToDashOffsetPattern(linestyle)
->>>>>>> 6a86f24f
         return _MarkerItem(
             x,
             y,
