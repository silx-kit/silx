--- conflicted
+++ resolved
@@ -216,12 +216,8 @@
         text: str | None,
         color: str,
         symbol: str | None,
-<<<<<<< HEAD
         symbolsize: float,
-        linestyle: str,
-=======
         linestyle: str | tuple[float, tuple[float, ...] | None],
->>>>>>> c4c7afd6
         linewidth: float,
         constraint: Callable[[float, float], tuple[float, float]] | None,
         yaxis: str,
