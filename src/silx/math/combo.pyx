--- conflicted
+++ resolved
@@ -32,11 +32,7 @@
 __date__ = "10/09/2025"
 
 cimport cython
-<<<<<<< HEAD
-from libc.math cimport isnan, isfinite, INFINITY
-=======
 from libc.math cimport isnan, isfinite, INFINITY, fabs, sqrt
->>>>>>> bff0f83a
 from typing import TypeVar, Generic
 
 import numpy
