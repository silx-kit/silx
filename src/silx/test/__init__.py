--- conflicted
+++ resolved
@@ -46,7 +46,6 @@
     modules: Sequence[str] = ("silx",),
     verbosity: int = 0,
     args: Sequence[str] = (),
-    options: Sequence[str] = (),
 ):
     """Run tests in a subprocess
 
@@ -70,20 +69,6 @@
         # Remove __array__ ignore once h5py v3.12 is released
         "-Wignore:__array__ implementation doesn't accept a copy keyword, so passing copy=False failed. __array__ must implement 'dtype' and 'copy' keyword arguments.:DeprecationWarning",
     ]
-<<<<<<< HEAD
-    cmd += list(options)
-    if args:
-        cmd += list(args)
-    elif module is not None:
-        # Retrieve folder for packages and file for modules
-        imported_module = importlib.import_module(module)
-        cmd.append(
-            imported_module.__path__[0]
-            if hasattr(imported_module, "__path__")
-            else imported_module.__file__
-        )
-    print(cmd)
-=======
 
     if args:
         cmd += list(args)
@@ -102,5 +87,4 @@
         
     print("Running pytest with this command:")
     print(" ".join(f'"{i}"' if " " in i else i for i in cmd))
->>>>>>> f03156ed
     return subprocess.run(cmd, check=False).returncode