--- conflicted
+++ resolved
@@ -389,11 +389,7 @@
                 # Inverse FFT (in-place)
                 self.pyfft_plan.execute(self.d_sino_z.data, batch=self.num_projs, inverse=True)
                 # Copy the real part of d_sino_z[:, :self.num_bins] (complex64) to d_sino (float32)
-<<<<<<< HEAD
-                ev = self.program.cpy2d_c2r(self.queue, self.shape[::-1], None,
-=======
-                ev = self.kernels.cpy2d(self.queue, self.shape[::-1], None,
->>>>>>> d42deea9
+                ev = self.kernels.cpy2d_c2r(self.queue, self.shape[::-1], None,
                                         self.d_sino,
                                         self.d_sino_z.data,
                                         self.num_bins,
