/*
 *   Project: SIFT: An algorithm for image alignement
 *
 *   Copyright (C) 2013-2017 European Synchrotron Radiation Facility
 *                           Grenoble, France
 *
 *   Principal authors: J. Kieffer (kieffer@esrf.fr)
 *
 *
 * Permission is hereby granted, free of charge, to any person
 * obtaining a copy of this software and associated documentation
 * files (the "Software"), to deal in the Software without
 * restriction, including without limitation the rights to use,
 * copy, modify, merge, publish, distribute, sublicense, and/or sell
 * copies of the Software, and to permit persons to whom the
 * Software is furnished to do so, subject to the following
 * conditions:
 *
 * The above copyright notice and this permission notice shall be
 * included in all copies or substantial portions of the Software.
 *
 * THE SOFTWARE IS PROVIDED "AS IS", WITHOUT WARRANTY OF ANY KIND,
 * EXPRESS OR IMPLIED, INCLUDING BUT NOT LIMITED TO THE WARRANTIES
 * OF MERCHANTABILITY, FITNESS FOR A PARTICULAR PURPOSE AND
 * NONINFRINGEMENT. IN NO EVENT SHALL THE AUTHORS OR COPYRIGHT
 * HOLDERS BE LIABLE FOR ANY CLAIM, DAMAGES OR OTHER LIABILITY,
 * WHETHER IN AN ACTION OF CONTRACT, TORT OR OTHERWISE, ARISING
 * FROM, OUT OF OR IN CONNECTION WITH THE SOFTWARE OR THE USE OR
 * OTHER DEALINGS IN THE SOFTWARE.
 */
/*

	Kernels for keypoints processing

	For CPUs, one keypoint is handled by one thread

	Mind to include sift.cl
*/

<<<<<<< HEAD
#define MIN(i,j) ( (i)<(j) ? (i):(j) )
#define MAX(i,j) ( (i)<(j) ? (j):(i) )
=======
/* Deprecated:
typedef float4 keypoint;

Defined in sift.cl
typedef struct actual_keypoint
{
    float col, row, scale, angle;
} actual_keypoint;
*/
>>>>>>> c2f3dc62
#ifndef WORKGROUP_SIZE
	#define WORKGROUP_SIZE 128
#endif



/*
**
 * \brief Compute a SIFT descriptor for each keypoint.
 *
 * :param keypoints: Pointer to global memory with current keypoints vector
 * :param descriptor: Pointer to global memory with the output SIFT descriptor, cast to uint8
 * //:param tmp_descriptor: Pointer to shared memory with temporary computed float descriptors
 * :param grad: Pointer to global memory with gradient norm previously calculated
 * :param oril: Pointer to global memory with gradient orientation previously calculated
 * :param keypoints_start : index start for keypoints
 * :param keypoints_end: end index for keypoints
 * :param grad_width: integer number of columns of the gradient
 * :param grad_height: integer num of lines of the gradient
 *
 *
 */



kernel void descriptor(
<<<<<<< HEAD
	__global keypoint* keypoints,
	__global unsigned char *descriptors,
	__global float* grad,
	__global float* orim,
	int octsize,
	int keypoints_start,
	//	int keypoints_end,
	__global int* keypoints_end, //passing counter value to avoid to read it each time
	int grad_width,
	int grad_height)
=======
        global actual_keypoint* keypoints,
        global unsigned char *descriptors,
        global float* grad,
        global float* orim,
        int octsize,
        int keypoints_start,
        //	int keypoints_end,
        global int* keypoints_end, //passing counter value to avoid to read it each time
        int grad_width,
        int grad_height)
>>>>>>> c2f3dc62
{

	int gid0 = get_global_id(0);
	actual_keypoint kp = keypoints[gid0];
	if (!(keypoints_start <= gid0 && gid0 < *keypoints_end && kp.col >=0.0f && kp.row >=0.0f))
		return;
		
	int i, j;
	
	local volatile float tmp_descriptors[128];
	for (i=0; i<128; i++) tmp_descriptors[i] = 0.0f;

	float rx, cx,
	      col = kp.col/octsize,
	      row = kp.row/octsize,
	      angle = kp.angle,
	      sine = sin((float) angle),
	      cosine = cos((float) angle),
	      spacing = kp.scale/octsize * 3.0f;
	int	irow = (int) (row + 0.5f),
	    icol = (int) (col + 0.5f),
	    iradius = (int) ((1.414f * spacing * 2.5f) + 0.5f);

	for (i = -iradius; i <= iradius; i++) { 
		for (j = -iradius; j <= iradius; j++) { 
			 rx = ((cosine * i - sine * j) - (row - irow)) / spacing + 1.5f;
			 cx = ((sine * i + cosine * j) - (col - icol)) / spacing + 1.5f;
			if ((rx > -1.0f && rx < 4.0f && cx > -1.0f && cx < 4.0f
				 && (irow +i) >= 0  && (irow +i) < grad_height && (icol+j) >= 0 && (icol+j) < grad_width)) {
				float mag = grad[(int)(icol+j) + (int)(irow+i)*grad_width]
							 * exp(- 0.125f*((rx - 1.5f) * (rx - 1.5f) + (cx - 1.5f) * (cx - 1.5f)) );
				float ori = orim[(int)(icol+j)+(int)(irow+i)*grad_width] -  angle;
				while (ori > 2.0f*M_PI_F) ori -= 2.0f*M_PI_F;
				while (ori < 0.0f) ori += 2.0f*M_PI_F;
				int	orr, rindex, cindex, oindex;
				float cweight;

				float oval = 4.0f*ori*M_1_PI_F; 

				int	ri = (int)((rx >= 0.0f) ? rx : rx - 1.0f),
					ci = (int)((cx >= 0.0f) ? cx : cx - 1.0f),
					oi = (int)((oval >= 0.0f) ? oval : oval - 1.0f);

				float rfrac = rx - ri,	
					cfrac = cx - ci,
					ofrac = oval - oi;
				if ((ri >= -1  &&  ri < 4  && oi >=  0  &&  oi <= 8  && rfrac >= 0.0f  &&  rfrac <= 1.0f)) {
					for (int r = 0; r < 2; r++) {
						rindex = ri + r; 
						if ((rindex >=0 && rindex < 4)) {
							float rweight = (float) (mag * (float) ((r == 0) ? 1.0f - rfrac : rfrac));

							for (int c = 0; c < 2; c++) {
								cindex = ci + c;
								if ((cindex >=0 && cindex < 4)) {
									cweight = rweight * ((c == 0) ? 1.0f - cfrac : cfrac);
									for (orr = 0; orr < 2; orr++) {
										oindex = oi + orr;
										if (oindex >= 8) {  /* Orientation wraps around at PI. */
											oindex = 0;
										}
										tmp_descriptors[(rindex*4 + cindex)*8+oindex] 
											+= cweight * ((orr == 0) ? 1.0f - ofrac : ofrac); //1.0f;
										
										
									} //end "for orr"
								} //end "valid cindex"
							} //end "for c"
						} //end "valid rindex"
					} //end "for r"
				}
			} //end "sample in boundaries"
		}
		
	} //end "i loop"


	/*
		At this point, we have a descriptor associated with our keypoint.
		We have to normalize it, then cast to 1-byte integer
	*/

	// Normalization

	float norm = 0;
	for (i = 0; i < 128; i++) 
		norm+=tmp_descriptors[i]*tmp_descriptors[i];
	norm = rsqrt(norm);
	for (i=0; i < 128; i++) {
		tmp_descriptors[i] *= norm;
	}


	//Threshold to 0.2 of the norm, for invariance to illumination
	bool changed = false;
	norm = 0;
	for (i = 0; i < 128; i++) {
		if (tmp_descriptors[i] > 0.2f) {
			tmp_descriptors[i] = 0.2f;
			changed = true;
		}
		norm += tmp_descriptors[i]*tmp_descriptors[i];
	}

	//if values have been changed, we have to normalize again...
	if (changed == true) {
		norm = rsqrt(norm);
		for (i=0; i < 128; i++)
			tmp_descriptors[i] *= norm;
	}

	//finally, cast to integer
	int intval;
	for (i = 0; i < 128; i++) {
		intval =  (int)(512.0f * tmp_descriptors[i]);
		descriptors[128*gid0+i] = (uchar) min(255, intval);
	}
}



<|MERGE_RESOLUTION|>--- conflicted
+++ resolved
@@ -37,10 +37,6 @@
 	Mind to include sift.cl
 */
 
-<<<<<<< HEAD
-#define MIN(i,j) ( (i)<(j) ? (i):(j) )
-#define MAX(i,j) ( (i)<(j) ? (j):(i) )
-=======
 /* Deprecated:
 typedef float4 keypoint;
 
@@ -50,7 +46,6 @@
     float col, row, scale, angle;
 } actual_keypoint;
 */
->>>>>>> c2f3dc62
 #ifndef WORKGROUP_SIZE
 	#define WORKGROUP_SIZE 128
 #endif
@@ -77,18 +72,6 @@
 
 
 kernel void descriptor(
-<<<<<<< HEAD
-	__global keypoint* keypoints,
-	__global unsigned char *descriptors,
-	__global float* grad,
-	__global float* orim,
-	int octsize,
-	int keypoints_start,
-	//	int keypoints_end,
-	__global int* keypoints_end, //passing counter value to avoid to read it each time
-	int grad_width,
-	int grad_height)
-=======
         global actual_keypoint* keypoints,
         global unsigned char *descriptors,
         global float* grad,
@@ -99,7 +82,6 @@
         global int* keypoints_end, //passing counter value to avoid to read it each time
         int grad_width,
         int grad_height)
->>>>>>> c2f3dc62
 {
 
 	int gid0 = get_global_id(0);
