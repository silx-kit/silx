# coding: utf-8
# /*##########################################################################
# Copyright (C) 2016 European Synchrotron Radiation Facility
#
# Permission is hereby granted, free of charge, to any person obtaining a copy
# of this software and associated documentation files (the "Software"), to deal
# in the Software without restriction, including without limitation the rights
# to use, copy, modify, merge, publish, distribute, sublicense, and/or sell
# copies of the Software, and to permit persons to whom the Software is
# furnished to do so, subject to the following conditions:
#
# The above copyright notice and this permission notice shall be included in
# all copies or substantial portions of the Software.
#
# THE SOFTWARE IS PROVIDED "AS IS", WITHOUT WARRANTY OF ANY KIND, EXPRESS OR
# IMPLIED, INCLUDING BUT NOT LIMITED TO THE WARRANTIES OF MERCHANTABILITY,
# FITNESS FOR A PARTICULAR PURPOSE AND NONINFRINGEMENT. IN NO EVENT SHALL THE
# AUTHORS OR COPYRIGHT HOLDERS BE LIABLE FOR ANY CLAIM, DAMAGES OR OTHER
# LIABILITY, WHETHER IN AN ACTION OF CONTRACT, TORT OR OTHERWISE, ARISING FROM,
# OUT OF OR IN CONNECTION WITH THE SOFTWARE OR THE USE OR OTHER DEALINGS IN
# THE SOFTWARE.
#
# ############################################################################*/
"""Tests for spech5"""
import gc
from numpy import float32, array_equal
import os
import sys
import tempfile
import unittest
import datetime
from functools import partial

from ..spech5 import (SpecH5, SpecH5Group,
                      SpecH5Dataset, spec_date_to_iso8601)

try:
    import h5py
except ImportError:
    h5py = None

__authors__ = ["P. Knobel"]
__license__ = "MIT"
<<<<<<< HEAD
__date__ = "27/09/2016"
=======
__date__ = "03/10/2016"
>>>>>>> 97fec004

sftext = """#F /tmp/sf.dat
#E 1455180875
#D Thu Feb 11 09:54:35 2016
#C imaging  User = opid17
#O0 Pslit HGap  MRTSlit UP  MRTSlit DOWN
#O1 Sslit1 VOff  Sslit1 HOff  Sslit1 VGap
#o0 pshg mrtu mrtd
#o2 ss1vo ss1ho ss1vg

#J0 Seconds  IA  ion.mono  Current
#J1 xbpmc2  idgap1  Inorm

#S 1  ascan  ss1vo -4.55687 -0.556875  40 0.2
#D Thu Feb 11 09:55:20 2016
#T 0.2  (Seconds)
#P0 180.005 -0.66875 0.87125
#P1 14.74255 16.197579 12.238283
#N 4
#L MRTSlit UP  second column  3rd_col
-1.23 5.89  8
8.478100E+01  5 1.56
3.14 2.73 -3.14
1.2 2.3 3.4

#S 25  ascan  c3th 1.33245 1.52245  40 0.15
#D Sat 2015/03/14 03:53:50
#P0 80.005 -1.66875 1.87125
#P1 4.74255 6.197579 2.238283
#N 5
#L column0  column1  col2  col3
0.0 0.1 0.2 0.3
1.0 1.1 1.2 1.3
2.0 2.1 2.2 2.3
3.0 3.1 3.2 3.3

#S 1 aaaaaa
#D Thu Feb 11 10:00:32 2016
#@MCADEV 1
#@MCA %16C
#@CHANN 3 0 2 1
#@CALIB 1 2 3
#@CTIME 123.4 234.5 345.6
#N 3
#L uno  duo
1 2
@A 0 1 2
@A 10 9 8
@A 1 1 1.1
3 4
@A 3.1 4 5
@A 7 6 5
@A 1 1 1
5 6
@A 6 7.7 8
@A 4 3 2
@A 1 1 1
"""


class TestSpecDate(unittest.TestCase):
    """
    Test of the spec_date_to_iso8601 function.
    """
    # TODO : time zone tests
    # TODO : error cases

    @classmethod
    def setUpClass(cls):
        import locale
        # FYI : not threadsafe
        cls.locale_saved = locale.setlocale(locale.LC_TIME)
        locale.setlocale(locale.LC_TIME, 'C')

    @classmethod
    def tearDownClass(cls):
        import locale
        # FYI : not threadsafe
        locale.setlocale(locale.LC_TIME, cls.locale_saved)

    def setUp(self):
        # covering all week days
        self.n_days = range(1, 10)
        # covering all months
        self.n_months = range(1, 13)

        self.n_years = [1999, 2016, 2020]
        self.n_seconds = [0, 5, 26, 59]
        self.n_minutes = [0, 9, 42, 59]
        self.n_hours = [0, 2, 17, 23]

        self.formats = ['%a %b %d %H:%M:%S %Y', '%a %Y/%m/%d %H:%M:%S']

        self.check_date_formats = partial(self.__check_date_formats,
                                          year=self.n_years[0],
                                          month=self.n_months[0],
                                          day=self.n_days[0],
                                          hour=self.n_hours[0],
                                          minute=self.n_minutes[0],
                                          second=self.n_seconds[0],
                                          msg=None)

    def __check_date_formats(self,
                             year,
                             month,
                             day,
                             hour,
                             minute,
                             second,
                             msg=None):
        dt = datetime.datetime(year, month, day, hour, minute, second)
        expected_date = dt.isoformat()

        for i_fmt, fmt in enumerate(self.formats):
            spec_date = dt.strftime(fmt)
            iso_date = spec_date_to_iso8601(spec_date)
            self.assertEqual(iso_date,
                             expected_date,
                             msg='Testing {0}. format={1}. '
                                 'Expected "{2}", got "{3} ({4})" (dt={5}).'
                                 ''.format(msg,
                                           i_fmt,
                                           expected_date,
                                           iso_date,
                                           spec_date,
                                           dt))

    def testYearsNominal(self):
        for year in self.n_years:
            self.check_date_formats(year=year, msg='year')

    def testMonthsNominal(self):
        for month in self.n_months:
            self.check_date_formats(month=month, msg='month')

    def testDaysNominal(self):
        for day in self.n_days:
            self.check_date_formats(day=day, msg='day')

    def testHoursNominal(self):
        for hour in self.n_hours:
            self.check_date_formats(hour=hour, msg='hour')

    def testMinutesNominal(self):
        for minute in self.n_minutes:
            self.check_date_formats(minute=minute, msg='minute')

    def testSecondsNominal(self):
        for second in self.n_seconds:
            self.check_date_formats(second=second, msg='second')


class TestSpecH5(unittest.TestCase):
    @classmethod
    def setUpClass(cls):
        fd, cls.fname = tempfile.mkstemp(text=False)
        if sys.version < '3.0':
            os.write(fd, sftext)
        else:
            os.write(fd, bytes(sftext, 'ascii'))
        os.close(fd)

    @classmethod
    def tearDownClass(cls):
        os.unlink(cls.fname)

    def setUp(self):
        self.sfh5 = SpecH5(self.fname)

    def tearDown(self):
        # fix Win32 permission error when deleting temp file
        del self.sfh5
        gc.collect()

    def testContainsFile(self):
        self.assertIn("/1.2/measurement", self.sfh5)
        self.assertIn("/25.1", self.sfh5)
        self.assertIn("25.1", self.sfh5)
        self.assertNotIn("25.2", self.sfh5)
        # measurement is a child of a scan, full path would be required to
        # access from root level
        self.assertNotIn("measurement", self.sfh5)
        # Groups may or may not have a trailing /
        self.assertIn("/1.2/measurement/mca_1/", self.sfh5)
        self.assertIn("/1.2/measurement/mca_1", self.sfh5)
        # Datasets can't have a trailing /
        self.assertNotIn("/1.2/measurement/mca_0/info/calibration/ ", self.sfh5)
        # No mca_8
        self.assertNotIn("/1.2/measurement/mca_8/info/calibration", self.sfh5)
        # Link
        self.assertIn("/1.2/measurement/mca_0/info/calibration", self.sfh5)

    def testContainsGroup(self):
        self.assertIn("measurement", self.sfh5["/1.2/"])
        self.assertIn("measurement", self.sfh5["/1.2"])
        self.assertIn("25.1", self.sfh5["/"])
        self.assertNotIn("25.2", self.sfh5["/"])
        self.assertIn("instrument/positioners/Sslit1 HOff", self.sfh5["/1.1"])
        # illegal trailing "/" after dataset name
        self.assertNotIn("instrument/positioners/Sslit1 HOff/",
                         self.sfh5["/1.1"])
        # full path to element in group (OK)
        self.assertIn("/1.1/instrument/positioners/Sslit1 HOff",
                      self.sfh5["/1.1/instrument"])
        # full path to element outside group (illegal)
        self.assertNotIn("/1.1/instrument/positioners/Sslit1 HOff",
                         self.sfh5["/1.1/measurement"])

    def testDataColumn(self):
        self.assertAlmostEqual(sum(self.sfh5["/1.2/measurement/duo"]),
                               12.0)
        self.assertAlmostEqual(
                sum(self.sfh5["1.1"]["measurement"]["MRTSlit UP"]),
                87.891, places=4)

    def testDate(self):
        # start time is in Iso8601 format
        self.assertEqual(self.sfh5["/1.1/start_time"],
                         b"2016-02-11T09:55:20")
        self.assertEqual(self.sfh5["25.1/start_time"],
                         b"2015-03-14T03:53:50")

    def testGet(self):
        """Test :meth:`SpecH5Group.get`"""
        # default value of param *default* is None
        self.assertIsNone(self.sfh5.get("toto"))
        self.assertEqual(self.sfh5["25.1"].get("toto", default=-3),
                         -3)

        self.assertEqual(self.sfh5.get("/1.1/start_time", default=-3),
                         b"2016-02-11T09:55:20")

    def testGetClass(self):
        """Test :meth:`SpecH5Group.get`"""
        if h5py is None:
            self.skipTest("h5py is not available")
        self.assertIs(self.sfh5["1.1"].get("start_time", getclass=True),
                      h5py.Dataset)
        self.assertIs(self.sfh5["1.1"].get("instrument", getclass=True),
                      h5py.Group)

        # spech5 does not define external link, so there is no way
        # a group can *get* a SpecH5 class

    def testGetItemGroup(self):
        group = self.sfh5["25.1"]["instrument"]
        self.assertEqual(group["positioners"].keys(),
                         ["Pslit HGap", "MRTSlit UP", "MRTSlit DOWN",
                          "Sslit1 VOff", "Sslit1 HOff", "Sslit1 VGap"])
        with self.assertRaises(KeyError):
            group["Holy Grail"]

    def testGetitemSpecH5(self):
        self.assertEqual(self.sfh5["/1.2/instrument/positioners"],
                         self.sfh5["1.2"]["instrument"]["positioners"])

    @unittest.skipIf(h5py is None, "test requires h5py (not installed)")
    def testH5pyClass(self):
        """Test :attr:`h5py_class` returns the corresponding h5py class
        (h5py.File, h5py.Group, h5py.Dataset)"""
        a_file = self.sfh5
        self.assertIs(a_file.h5py_class,
                      h5py.File)

        a_group = self.sfh5["/1.2/measurement"]
        self.assertIs(a_group.h5py_class,
                      h5py.Group)

        a_dataset = self.sfh5["/1.1/instrument/positioners/Sslit1 HOff"]
        self.assertIs(a_dataset.h5py_class,
                      h5py.Dataset)

    def testHeader(self):
        # File header has 10 lines
        self.assertEqual(len(str(self.sfh5["/1.2/instrument/specfile/file_header"]).split("\n")), 10)
        # 1.2 has 9 scan & mca header lines
        self.assertEqual(len(str(self.sfh5["/1.2/instrument/specfile/scan_header"]).split("\n")), 9)
        # line 4 of file header
        self.assertEqual(
                str(self.sfh5["1.2/instrument/specfile/file_header"]).split("\n")[3].rstrip(),
                b"#C imaging  User = opid17")
        # line 4 of scan header
        self.assertEqual(
                str(self.sfh5["25.1/instrument/specfile/scan_header"]).split("\n")[3],
                b"#P1 4.74255 6.197579 2.238283")

    def testLinks(self):
        self.assertTrue(
            array_equal(self.sfh5["/1.2/measurement/mca_0/data"],
                        self.sfh5["/1.2/instrument/mca_0/data"])
        )
        self.assertTrue(
            array_equal(self.sfh5["/1.2/measurement/mca_0/info/data"],
                        self.sfh5["/1.2/instrument/mca_0/data"])
        )
        self.assertTrue(
            array_equal(self.sfh5["/1.2/measurement/mca_0/info/channels"],
                        self.sfh5["/1.2/instrument/mca_0/channels"])
        )
        self.assertEqual(self.sfh5["/1.2/measurement/mca_0/info/"].keys(),
                         self.sfh5["/1.2/instrument/mca_0/"].keys())

        self.assertEqual(self.sfh5["/1.2/measurement/mca_0/info/preset_time"],
                         self.sfh5["/1.2/instrument/mca_0/preset_time"])
        self.assertEqual(self.sfh5["/1.2/measurement/mca_0/info/live_time"],
                         self.sfh5["/1.2/instrument/mca_0/live_time"])
        self.assertEqual(self.sfh5["/1.2/measurement/mca_0/info/elapsed_time"],
                         self.sfh5["/1.2/instrument/mca_0/elapsed_time"])

    def testListScanIndices(self):
        self.assertEqual(self.sfh5.keys(),
                         ["1.1", "25.1", "1.2"])
        self.assertEqual(self.sfh5["1.2"].attrs,
                         {"NX_class": "NXentry", })

    def testMcaAbsent(self):
        def access_absent_mca():
            """This must raise a KeyError, because scan 1.1 has no MCA"""
            return self.sfh5["/1.1/measurement/mca_0/"]
        self.assertRaises(KeyError, access_absent_mca)

    def testMcaCalib(self):
        mca0_calib = self.sfh5["/1.2/measurement/mca_0/info/calibration"]
        mca1_calib = self.sfh5["/1.2/measurement/mca_1/info/calibration"]
        self.assertEqual(mca0_calib.tolist(),
                         [1, 2, 3])
        # calibration is unique in this scan and applies to all analysers
        self.assertEqual(mca0_calib.tolist(),
                         mca1_calib.tolist())

    def testMcaChannels(self):
        mca0_chann = self.sfh5["/1.2/measurement/mca_0/info/channels"]
        mca1_chann = self.sfh5["/1.2/measurement/mca_1/info/channels"]
        self.assertEqual(mca0_chann.tolist(),
                         [0., 1., 2.])
        # @CHANN is unique in this scan and applies to all analysers
        self.assertEqual(mca0_chann.tolist(),
                         mca1_chann.tolist())

        self.assertIs(mca0_chann.dtype.type,
                      float32)

    def testMcaCtime(self):
        """Tests for #@CTIME mca header"""
        datasets = ["preset_time", "live_time", "elapsed_time"]
        for ds in datasets:
            self.assertNotIn("/1.1/instrument/mca_0/" + ds, self.sfh5)
            self.assertIn("/1.2/instrument/mca_0/" + ds, self.sfh5)

        mca0_preset_time = self.sfh5["/1.2/instrument/mca_0/preset_time"]
        mca1_preset_time = self.sfh5["/1.2/instrument/mca_1/preset_time"]
        self.assertLess(mca0_preset_time - 123.4,
                        10**-5)
        # ctime is unique in a this scan and applies to all analysers
        self.assertEqual(mca0_preset_time,
                         mca1_preset_time)

        mca0_live_time = self.sfh5["/1.2/instrument/mca_0/live_time"]
        mca1_live_time = self.sfh5["/1.2/instrument/mca_1/live_time"]
        self.assertLess(mca0_live_time - 234.5,
                        10**-5)
        self.assertEqual(mca0_live_time,
                         mca1_live_time)

        mca0_elapsed_time = self.sfh5["/1.2/instrument/mca_0/elapsed_time"]
        mca1_elapsed_time = self.sfh5["/1.2/instrument/mca_1/elapsed_time"]
        self.assertLess(mca0_elapsed_time - 345.6,
                        10**-5)
        self.assertEqual(mca0_elapsed_time,
                         mca1_elapsed_time)

    def testMcaData(self):
        # sum 1st MCA in scan 1.2 over rows
        mca_0_data = self.sfh5["/1.2/measurement/mca_0/data"]
        for summed_row, expected in zip(mca_0_data.sum(axis=1).tolist(),
                                        [3.0, 12.1, 21.7]):
            self.assertAlmostEqual(summed_row, expected, places=4)

        # sum 3rd MCA in scan 1.2 along both axis
        mca_2_data = self.sfh5["1.2"]["measurement"]["mca_2"]["data"]
        self.assertAlmostEqual(sum(sum(mca_2_data)), 9.1, places=5)
        # attrs
        self.assertEqual(mca_0_data.attrs, {"interpretation": "spectrum"})

    def testMotorPosition(self):
        positioners_group = self.sfh5["/1.1/instrument/positioners"]
        # MRTSlit DOWN position is defined in #P0 san header line
        self.assertAlmostEqual(float(positioners_group["MRTSlit DOWN"]),
                               0.87125)
        # MRTSlit UP position is defined in first data column
        for a, b in zip(positioners_group["MRTSlit UP"].tolist(),
                        [-1.23, 8.478100E+01, 3.14, 1.2]):
            self.assertAlmostEqual(float(a), b, places=4)

    def testNumberMcaAnalysers(self):
        """Scan 1.2 has 2 data columns + 3 mca spectra per data line."""
        self.assertEqual(len(self.sfh5["1.2"]["measurement"]), 5)

    def testTitle(self):
        self.assertEqual(self.sfh5["/25.1/title"],
                         b"25  ascan  c3th 1.33245 1.52245  40 0.15")

    # visit and visititems ignore links
    def testVisit(self):
        name_list = []
        self.sfh5.visit(name_list.append)
        self.assertIn('/1.2/instrument/positioners/Pslit HGap', name_list)
        self.assertIn("/1.2/instrument/specfile/scan_header", name_list)
        self.assertEqual(len(name_list), 78)

    def testVisitItems(self):
        dataset_name_list = []

        def func(name, obj):
            if isinstance(obj, SpecH5Dataset):
                dataset_name_list.append(name)

        self.sfh5.visititems(func)
        self.assertIn('/1.2/instrument/positioners/Pslit HGap', dataset_name_list)
        self.assertEqual(len(dataset_name_list), 57)

    def testNotSpecH5(self):
        tmp = tempfile.NamedTemporaryFile()
        tmp.file.write(b"Not a spec file!")
        tmp.file.flush()
        self.assertRaises(IOError, SpecH5, tmp.name)


sftext_multi_mca_headers = """
#S 1 aaaaaa
#@MCA %16C
#@CHANN 3 0 2 1
#@CALIB 1 2 3
#@CTIME 123.4 234.5 345.6
#@MCA %16C
#@CHANN 3 1 3 1
#@CALIB 5.5 6.6 7.7
#@CTIME 10 11 12
#N 3
#L uno  duo
1 2
@A 0 1 2
@A 10 9 8
3 4
@A 3.1 4 5
@A 7 6 5
5 6
@A 6 7.7 8
@A 4 3 2

"""


class TestSpecH5MultiMca(unittest.TestCase):
    @classmethod
    def setUpClass(cls):
        fd, cls.fname = tempfile.mkstemp(text=False)
        if sys.version < '3.0':
            os.write(fd, sftext_multi_mca_headers)
        else:
            os.write(fd, bytes(sftext_multi_mca_headers, 'ascii'))
        os.close(fd)

    @classmethod
    def tearDownClass(cls):
        os.unlink(cls.fname)

    def setUp(self):
        self.sfh5 = SpecH5(self.fname)

    def tearDown(self):
        # fix Win32 permission error when deleting temp file
        del self.sfh5
        gc.collect()

    def testMcaCalib(self):
        mca0_calib = self.sfh5["/1.1/measurement/mca_0/info/calibration"]
        mca1_calib = self.sfh5["/1.1/measurement/mca_1/info/calibration"]
        self.assertEqual(mca0_calib.tolist(),
                         [1, 2, 3])
        self.assertAlmostEqual(sum(mca1_calib.tolist()),
                               sum([5.5, 6.6, 7.7]),
                               places=5)

    def testMcaChannels(self):
        mca0_chann = self.sfh5["/1.1/measurement/mca_0/info/channels"]
        mca1_chann = self.sfh5["/1.1/measurement/mca_1/info/channels"]
        self.assertEqual(mca0_chann.tolist(),
                         [0., 1., 2.])
        # @CHANN is unique in this scan and applies to all analysers
        self.assertEqual(mca1_chann.tolist(),
                         [1., 2., 3.])

    def testMcaCtime(self):
        """Tests for #@CTIME mca header"""
        mca0_preset_time = self.sfh5["/1.1/instrument/mca_0/preset_time"]
        mca1_preset_time = self.sfh5["/1.1/instrument/mca_1/preset_time"]
        self.assertLess(mca0_preset_time - 123.4,
                        10**-5)
        self.assertLess(mca1_preset_time - 10,
                        10**-5)

        mca0_live_time = self.sfh5["/1.1/instrument/mca_0/live_time"]
        mca1_live_time = self.sfh5["/1.1/instrument/mca_1/live_time"]
        self.assertLess(mca0_live_time - 234.5,
                        10**-5)
        self.assertLess(mca1_live_time - 11,
                        10**-5)

        mca0_elapsed_time = self.sfh5["/1.1/instrument/mca_0/elapsed_time"]
        mca1_elapsed_time = self.sfh5["/1.1/instrument/mca_1/elapsed_time"]
        self.assertLess(mca0_elapsed_time - 345.6,
                        10**-5)
        self.assertLess(mca1_elapsed_time - 12,
                        10**-5)


def suite():
    test_suite = unittest.TestSuite()
    test_suite.addTest(
        unittest.defaultTestLoader.loadTestsFromTestCase(TestSpecH5))
    test_suite.addTest(
        unittest.defaultTestLoader.loadTestsFromTestCase(TestSpecDate))
    test_suite.addTest(
        unittest.defaultTestLoader.loadTestsFromTestCase(TestSpecH5MultiMca))
    return test_suite


if __name__ == '__main__':
    unittest.main(defaultTest="suite")<|MERGE_RESOLUTION|>--- conflicted
+++ resolved
@@ -41,11 +41,7 @@
 
 __authors__ = ["P. Knobel"]
 __license__ = "MIT"
-<<<<<<< HEAD
-__date__ = "27/09/2016"
-=======
 __date__ = "03/10/2016"
->>>>>>> 97fec004
 
 sftext = """#F /tmp/sf.dat
 #E 1455180875
