--- conflicted
+++ resolved
@@ -32,16 +32,9 @@
 import sys
 import unittest
 
-<<<<<<< HEAD
-=======
-from ..plot.test import suite as test_plot_suite
-from .test_qt import suite as test_qt_suite
-from .test_console import suite as test_console_suite
->>>>>>> 7679159c
 
 _logger = logging.getLogger(__name__)
 
-<<<<<<< HEAD
 
 if sys.platform.startswith('linux') and not os.environ.get('DISPLAY', ''):
     # On linux and no DISPLAY available (e.g., ssh without -X)
@@ -77,17 +70,11 @@
 
     from ..plot.test import suite as test_plot_suite
     from .test_qt import suite as test_qt_suite
+    from .test_console import suite as test_console_suite
 
     def suite():
         test_suite = unittest.TestSuite()
         test_suite.addTest(test_qt_suite())
         test_suite.addTest(test_plot_suite())
-        return test_suite
-=======
-def suite():
-    test_suite = unittest.TestSuite()
-    test_suite.addTest(test_qt_suite())
-    test_suite.addTest(test_plot_suite())
-    test_suite.addTest(test_console_suite())
-    return test_suite
->>>>>>> 7679159c
+        test_suite.addTest(test_console_suite())
+        return test_suite