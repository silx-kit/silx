--- conflicted
+++ resolved
@@ -200,18 +200,11 @@
                 array = (array[:,:, 0] * 0.299 +
                          array[:,:, 1] * 0.587 +
                          array[:,:, 2] * 0.114)
-<<<<<<< HEAD
-            elif "getMaskData" in dir(item):
-                mask = item.getMaskData(copy=False)
-                if mask is not None:
-                    array = array[numpy.logical_not(mask)]
-=======
 
             # Apply mask if any
             mask = item.getMaskData(copy=False)
             if mask is not None:
                 array = array[numpy.logical_not(mask)]
->>>>>>> ec2cf92f
 
         elif isinstance(item, items.Scatter):
             array = item.getValueData(copy=False)
