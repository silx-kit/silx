# coding: utf-8
# /*##########################################################################
#
# Copyright (c) 2004-2017 European Synchrotron Radiation Facility
#
# Permission is hereby granted, free of charge, to any person obtaining a copy
# of this software and associated documentation files (the "Software"), to deal
# in the Software without restriction, including without limitation the rights
# to use, copy, modify, merge, publish, distribute, sublicense, and/or sell
# copies of the Software, and to permit persons to whom the Software is
# furnished to do so, subject to the following conditions:
#
# The above copyright notice and this permission notice shall be included in
# all copies or substantial portions of the Software.
#
# THE SOFTWARE IS PROVIDED "AS IS", WITHOUT WARRANTY OF ANY KIND, EXPRESS OR
# IMPLIED, INCLUDING BUT NOT LIMITED TO THE WARRANTIES OF MERCHANTABILITY,
# FITNESS FOR A PARTICULAR PURPOSE AND NONINFRINGEMENT. IN NO EVENT SHALL THE
# AUTHORS OR COPYRIGHT HOLDERS BE LIABLE FOR ANY CLAIM, DAMAGES OR OTHER
# LIABILITY, WHETHER IN AN ACTION OF CONTRACT, TORT OR OTHERWISE, ARISING FROM,
# OUT OF OR IN CONNECTION WITH THE SOFTWARE OR THE USE OR OTHER DEALINGS IN
# THE SOFTWARE.
# ###########################################################################*/
"""Plot API for 1D and 2D data.

The :class:`Plot` implements the plot API initially provided in PyMca.


Colormap
--------

The :class:`Plot` uses a dictionary to describe a colormap.
This dictionary has the following keys:

- 'name': str, name of the colormap. Available colormap are returned by
          :meth:`Plot.getSupportedColormaps`.
          At least 'gray', 'reversed gray', 'temperature',
          'red', 'green', 'blue' are supported.
- 'normalization': Either 'linear' or 'log'
- 'autoscale': bool, True to get bounds from the min and max of the
               data, False to use [vmin, vmax]
- 'vmin': float, min value, ignored if autoscale is True
- 'vmax': float, max value, ignored if autoscale is True
- 'colors': optional, custom colormap.
            Nx3 or Nx4 numpy array of RGB(A) colors,
            either uint8 or float in [0, 1].
            If 'name' is None, then this array is used as the colormap.


Plot Events
-----------

The Plot sends some event to the registered callback
(See :meth:`Plot.setCallback`).
Those events are sent as a dictionary with a key 'event' describing the kind
of event.

Drawing events
..............

'drawingProgress' and 'drawingFinished' events are sent during drawing
interaction (See :meth:`Plot.setInteractiveMode`).

- 'event': 'drawingProgress' or 'drawingFinished'
- 'parameters': dict of parameters used by the drawing mode.
                It has the following keys: 'shape', 'label', 'color'.
                See :meth:`Plot.setInteractiveMode`.
- 'points': Points (x, y) in data coordinates of the drawn shape.
            For 'hline' and 'vline', it is the 2 points defining the line.
            For 'line' and 'rectangle', it is the coordinates of the start
            drawing point and the latest drawing point.
            For 'polygon', it is the coordinates of all points of the shape.
- 'type': The type of drawing in 'line', 'hline', 'polygon', 'rectangle',
          'vline'.
- 'xdata' and 'ydata': X coords and Y coords of shape points in data
                       coordinates (as in 'points').

When the type is 'rectangle', the following additional keys are provided:

- 'x' and 'y': The origin of the rectangle in data coordinates
- 'widht' and 'height': The size of the rectangle in data coordinates


Mouse events
............

'mouseMoved', 'mouseClicked' and 'mouseDoubleClicked' events are sent for
mouse events.

They provide the following keys:

- 'event': 'mouseMoved', 'mouseClicked' or 'mouseDoubleClicked'
- 'button': the mouse button that was pressed in 'left', 'middle', 'right'
- 'x' and 'y': The mouse position in data coordinates
- 'xpixel' and 'ypixel': The mouse position in pixels


Marker events
.............

'hover', 'markerClicked', 'markerMoving' and 'markerMoved' events are
sent during interaction with markers.

'hover' is sent when the mouse cursor is over a marker.
'markerClicker' is sent when the user click on a selectable marker.
'markerMoving' and 'markerMoved' are sent when a draggable marker is moved.

They provide the following keys:

- 'event': 'hover', 'markerClicked', 'markerMoving' or 'markerMoved'
- 'button': the mouse button that is pressed in 'left', 'middle', 'right'
- 'draggable': True if the marker is draggable, False otherwise
- 'label': The legend associated with the clicked image or curve
- 'selectable': True if the marker is selectable, False otherwise
- 'type': 'marker'
- 'x' and 'y': The mouse position in data coordinates
- 'xdata' and 'ydata': The marker position in data coordinates

'markerClicked' and 'markerMoving' events have a 'xpixel' and a 'ypixel'
additional keys, that provide the mouse position in pixels.


Image and curve events
......................

'curveClicked' and 'imageClicked' events are sent when a selectable curve
or image is clicked.

Both share the following keys:

- 'event': 'curveClicked' or 'imageClicked'
- 'button': the mouse button that was pressed in 'left', 'middle', 'right'
- 'label': The legend associated with the clicked image or curve
- 'type': The type of item in 'curve', 'image'
- 'x' and 'y': The clicked position in data coordinates
- 'xpixel' and 'ypixel': The clicked position in pixels

'curveClicked' events have a 'xdata' and a 'ydata' additional keys, that
provide the coordinates of the picked points of the curve.
There can be more than one point of the curve being picked, and if a line of
the curve is picked, only the first point of the line is included in the list.

'imageClicked' have a 'col' and a 'row' additional keys, that provide
the column and row index in the image array that was clicked.


Limits changed events
.....................

'limitsChanged' events are sent when the limits of the plot are changed.
This can results from user interaction or API calls.

It provides the following keys:

- 'event': 'limitsChanged'
- 'source': id of the widget that emitted this event.
- 'xdata': Range of X in graph coordinates: (xMin, xMax).
- 'ydata': Range of Y in graph coordinates: (yMin, yMax).
- 'y2data': Range of right axis in graph coordinates (y2Min, y2Max) or None.

Plot state change events
........................

The following events are emitted when the plot is modified.
They provide the new state:

- 'setGraphCursor' event with a 'state' key (bool)
- 'setGraphGrid' event with a 'which' key (str), see :meth:`setGraphGrid`
- 'setKeepDataAspectRatio' event with a 'state' key (bool)
- 'setXAxisAutoScale' event with a 'state' key (bool)
- 'setXAxisLogarithmic' event with a 'state' key (bool)
- 'setYAxisAutoScale' event with a 'state' key (bool)
- 'setYAxisInverted' event with a 'state' key (bool)
- 'setYAxisLogarithmic' event with a 'state' key (bool)

A 'contentChanged' event is triggered when the content of the plot is updated.
It provides the following keys:

- 'action': The change of the plot: 'add' or 'remove'
- 'kind': The kind of primitive changed: 'curve', 'image', 'item' or 'marker'
- 'legend': The legend of the primitive changed.

'activeCurveChanged' and 'activeImageChanged' events with the following keys:

- 'legend': Name (str) of the current active item or None if no active item.
- 'previous': Name (str) of the previous active item or None if no item was
              active. It is the same as 'legend' if 'updated' == True
- 'updated': (bool) True if active item name did not changed,
             but active item data or style was updated.

'interactiveModeChanged' event with a 'source' key identifying the object
setting the interactive mode.
"""

__authors__ = ["V.A. Sole", "T. Vincent"]
__license__ = "MIT"
__date__ = "16/02/2017"


from collections import OrderedDict, namedtuple
import itertools
import logging

import numpy

# Import matplotlib backend here to init matplotlib our way
from .backends.BackendMatplotlib import BackendMatplotlibQt
from . import Colors
from . import PlotInteraction
from . import PlotEvents
from . import _utils

from . import items


_logger = logging.getLogger(__name__)


_COLORDICT = Colors.COLORDICT
_COLORLIST = [_COLORDICT['black'],
              _COLORDICT['blue'],
              _COLORDICT['red'],
              _COLORDICT['green'],
              _COLORDICT['pink'],
              _COLORDICT['yellow'],
              _COLORDICT['brown'],
              _COLORDICT['cyan'],
              _COLORDICT['magenta'],
              _COLORDICT['orange'],
              _COLORDICT['violet'],
              # _COLORDICT['bluegreen'],
              _COLORDICT['grey'],
              _COLORDICT['darkBlue'],
              _COLORDICT['darkRed'],
              _COLORDICT['darkGreen'],
              _COLORDICT['darkCyan'],
              _COLORDICT['darkMagenta'],
              _COLORDICT['darkYellow'],
              _COLORDICT['darkBrown']]


"""
Object returned when requesting the data range.
"""
_PlotDataRange = namedtuple('PlotDataRange',
                            ['x', 'y', 'yright'])


class Plot(object):
    """This class implements the plot API initially provided in PyMca.

    Supported backends:

    - 'matplotlib' and 'mpl': Matplotlib with Qt.
    - 'none': No backend, to run headless for testing purpose.

    :param parent: The parent widget of the plot (Default: None)
    :param backend: The backend to use. A str in:
                    'matplotlib', 'mpl', 'none'
                    or a :class:`BackendBase.BackendBase` class
    """

    defaultBackend = 'matplotlib'
    """Class attribute setting the default backend for all instances."""

    colorList = _COLORLIST
    colorDict = _COLORDICT

    def __init__(self, parent=None, backend=None):
        self._autoreplot = False
        self._dirty = False
        self._cursorInPlot = False

        if backend is None:
            backend = self.defaultBackend

        if hasattr(backend, "__call__"):
            self._backend = backend(self, parent)

        elif hasattr(backend, "lower"):
            lowerCaseString = backend.lower()
            if lowerCaseString in ("matplotlib", "mpl"):
                backendClass = BackendMatplotlibQt
            elif lowerCaseString == 'none':
                from .backends.BackendBase import BackendBase as backendClass
            else:
                raise ValueError("Backend not supported %s" % backend)
            self._backend = backendClass(self, parent)

        else:
            raise ValueError("Backend not supported %s" % str(backend))

        super(Plot, self).__init__()

        self.setCallback()  # set _callback

        # Items handling
        self._content = OrderedDict()
        self._contentToUpdate = set()

        self._dataRange = None

        # line types
        self._styleList = ['-', '--', '-.', ':']
        self._colorIndex = 0
        self._styleIndex = 0

        self._activeCurveHandling = True
        self._activeCurveColor = "#000000"
        self._activeLegend = {'curve': None, 'image': None,
                              'scatter': None}

        # default properties
        self._cursorConfiguration = None

        self._logY = False
        self._logX = False
        self._xAutoScale = True
        self._yAutoScale = True
        self._grid = None

        # Store default labels provided to setGraph[X|Y]Label
        self._defaultLabels = {'x': '', 'y': '', 'yright': ''}
        # Store currently displayed labels
        # Current label can differ from input one with active curve handling
        self._currentLabels = {'x': '', 'y': '', 'yright': ''}

        self._graphTitle = ''

        self.setGraphTitle()
        self.setGraphXLabel()
        self.setGraphYLabel()
        self.setGraphYLabel('', axis='right')

        self.setDefaultColormap()  # Init default colormap

        self.setDefaultPlotPoints(False)
        self.setDefaultPlotLines(True)

        self._eventHandler = PlotInteraction.PlotInteraction(self)
        self._eventHandler.setInteractiveMode('zoom', color=(0., 0., 0., 1.))

        self._pressedButtons = []  # Currently pressed mouse buttons

        self._defaultDataMargins = (0., 0., 0., 0.)

        # Only activate autoreplot at the end
        # This avoids errors when loaded in Qt designer
        self._dirty = False
        self._autoreplot = True

    def _getDirtyPlot(self):
        """Return the plot dirty flag.

        If False, the plot has not changed since last replot.
        If True, the full plot need to be redrawn.
        If 'overlay', only the overlay has changed since last replot.

        It can be accessed by backend to check the dirty state.

        :return: False, True, 'overlay'
        """
        return self._dirty

    def _setDirtyPlot(self, overlayOnly=False):
        """Mark the plot as needing redraw

        :param bool overlayOnly: True to redraw only the overlay,
                                 False to redraw everything
        """
        wasDirty = self._dirty

        if not self._dirty and overlayOnly:
            self._dirty = 'overlay'
        else:
            self._dirty = True

        if self._autoreplot and not wasDirty:
            self._backend.postRedisplay()

    def _invalidateDataRange(self):
        """
        Notifies this Plot instance that the range has changed and will have
        to be recomputed.
        """
        self._dataRange = None

    def _updateDataRange(self):
        """
        Recomputes the range of the data displayed on this Plot.
        """
        xMin = yMinLeft = yMinRight = float('nan')
        xMax = yMaxLeft = yMaxRight = float('nan')

        for item in self._content.values():
            if item.isVisible():
                bounds = item.getBounds()
                if bounds is not None:
                    xMin = numpy.nanmin([xMin, bounds[0]])
                    xMax = numpy.nanmax([xMax, bounds[1]])
                    # Take care of right axis
                    if (isinstance(item, items.YAxisMixIn) and
                            item.getYAxis() == 'right'):
                        yMinRight = numpy.nanmin([yMinRight, bounds[2]])
                        yMaxRight = numpy.nanmax([yMaxRight, bounds[3]])
                    else:
                        yMinLeft = numpy.nanmin([yMinLeft, bounds[2]])
                        yMaxLeft = numpy.nanmax([yMaxLeft, bounds[3]])

        def lGetRange(x, y):
            return None if numpy.isnan(x) and numpy.isnan(y) else (x, y)
        xRange = lGetRange(xMin, xMax)
        yLeftRange = lGetRange(yMinLeft, yMaxLeft)
        yRightRange = lGetRange(yMinRight, yMaxRight)

        self._dataRange = _PlotDataRange(x=xRange,
                                         y=yLeftRange,
                                         yright=yRightRange)

    def getDataRange(self):
        """
        Returns this Plot's data range.

        :return: a namedtuple with the following members :
                x, y (left y axis), yright. Each member is a tuple (min, max)
                or None if no data is associated with the axis.
        :rtype: namedtuple
        """
        if self._dataRange is None:
            self._updateDataRange()
        return self._dataRange

    # Content management

    @staticmethod
    def _itemKey(item):
        """Build the key of given :class:`Item` in the plot

        :param Item item: The item to make the key from
        :return: (legend, kind)
        :rtype: (str, str)
        """
        if isinstance(item, items.Curve):
            kind = 'curve'
        elif isinstance(item, items.Image):
            kind = 'image'
        elif isinstance(item, items.Scatter):
            kind = 'scatter'
        elif isinstance(item, (items.Marker,
                               items.XMarker, items.YMarker)):
            kind = 'marker'
        elif isinstance(item, items.Shape):
            kind = 'item'
        else:
            raise ValueError('Unsupported item type %s' % type(item))

        return item.getLegend(), kind

    def _add(self, item):
        """Add the given :class:`Item` to the plot.

        :param Item item: The item to append to the plot content
        """
        key = self._itemKey(item)
        if key in self._content:
            raise RuntimeError('Item already in the plot')

        # Add item to plot
        self._content[key] = item
        item._setPlot(self)
        if item.isVisible():
            self._itemRequiresUpdate(item)
        if isinstance(item, (items.Curve, items.Image)):
            self._invalidateDataRange()  # TODO handle this automatically

    def _remove(self, item):
        """Remove the given :class:`Item` from the plot.

        :param Item item: The item to remove from the plot content
        """
        key = self._itemKey(item)
        if key not in self._content:
            raise RuntimeError('Item not in the plot')

        # Remove item from plot
        self._content.pop(key)
        self._contentToUpdate.discard(item)
        if item.isVisible():
            self._setDirtyPlot(overlayOnly=item.isOverlay())
        if item.getBounds() is not None:
            self._invalidateDataRange()
        item._removeBackendRenderer(self._backend)
        item._setPlot(None)

    def _itemRequiresUpdate(self, item):
        """Called by items in the plot for asynchronous update

        :param Item item: The item that required update
        """
        assert item.getPlot() == self
        self._contentToUpdate.add(item)
        self._setDirtyPlot(overlayOnly=item.isOverlay())

    # Add

    # add * input arguments management:
    # If an arg is set, then use it.
    # Else:
    #     If a curve with the same legend exists, then use its arg value
    #     Else, use a default value.
    # Store used value.
    # This value is used when curve is updated either internally or by user.

    def addCurve(self, x, y, legend=None, info=None,
                 replace=False, replot=None,
                 color=None, symbol=None,
                 linewidth=None, linestyle=None,
                 xlabel=None, ylabel=None, yaxis=None,
                 xerror=None, yerror=None, z=None, selectable=None,
                 fill=None, resetzoom=True,
                 histogram=None, copy=True, **kw):
        """Add a 1D curve given by x an y to the graph.

        Curves are uniquely identified by their legend.
        To add multiple curves, call :meth:`addCurve` multiple times with
        different legend argument.
        To replace/update an existing curve, call :meth:`addCurve` with the
        existing curve legend.
        If you wan't to display the curve values as an histogram see the
        histogram parameter.

        When curve parameters are not provided, if a curve with the
        same legend is displayed in the plot, its parameters are used.

        :param numpy.ndarray x: The data corresponding to the x coordinates.
          If you attempt to plot an histogram you can set edges values in x.
          In this case len(x) = len(y) + 1
        :param numpy.ndarray y: The data corresponding to the y coordinates
        :param str legend: The legend to be associated to the curve (or None)
        :param info: User-defined information associated to the curve
        :param bool replace: True (the default) to delete already existing
                             curves
        :param color: color(s) to be used
        :type color: str ("#RRGGBB") or (npoints, 4) unsigned byte array or
                     one of the predefined color names defined in Colors.py
        :param str symbol: Symbol to be drawn at each (x, y) position::

            - 'o' circle
            - '.' point
            - ',' pixel
            - '+' cross
            - 'x' x-cross
            - 'd' diamond
            - 's' square
            - None (the default) to use default symbol

        :param float linewidth: The width of the curve in pixels (Default: 1).
        :param str linestyle: Type of line::

            - ' '  no line
            - '-'  solid line
            - '--' dashed line
            - '-.' dash-dot line
            - ':'  dotted line
            - None (the default) to use default line style

        :param str xlabel: Label to show on the X axis when the curve is active
                           or None to keep default axis label.
        :param str ylabel: Label to show on the Y axis when the curve is active
                           or None to keep default axis label.
        :param str yaxis: The Y axis this curve is attached to.
                          Either 'left' (the default) or 'right'
        :param xerror: Values with the uncertainties on the x values
        :type xerror: A float, or a numpy.ndarray of float32.
                      If it is an array, it can either be a 1D array of
                      same length as the data or a 2D array with 2 rows
                      of same length as the data: row 0 for positive errors,
                      row 1 for negative errors.
        :param yerror: Values with the uncertainties on the y values
        :type yerror: A float, or a numpy.ndarray of float32. See xerror.
        :param int z: Layer on which to draw the curve (default: 1)
                      This allows to control the overlay.
        :param bool selectable: Indicate if the curve can be selected.
                                (Default: True)
        :param bool fill: True to fill the curve, False otherwise (default).
        :param bool resetzoom: True (the default) to reset the zoom.
        :param str histogram: if not None then the curve will be draw as an
            histogram. The step for each values of the curve can be set to the
            left, center or right of the original x curve values.
            If histogram is not None and len(x) == len(y+1) then x is directly
            take as edges of the histogram.
            Type of histogram::

            - None (default)
            - 'left'
            - 'right'
            - 'center'
        :param bool copy: True make a copy of the data (default),
                          False to use provided arrays.
        :returns: The key string identify this curve
        """
        # Deprecation warnings
        if replot is not None:
            _logger.warning(
                'addCurve deprecated replot argument, use resetzoom instead')
            resetzoom = replot and resetzoom

        if kw:
            _logger.warning('addCurve: deprecated extra arguments')

        legend = 'Unnamed curve 1.1' if legend is None else str(legend)

        # Check if curve was previously active
        wasActive = self.getActiveCurve(just_legend=True) == legend

        # Create/Update curve object
        curve = self.getCurve(legend)
        if curve is None:
            # No previous curve, create a default one and add it to the plot
            curve = items.Curve()
            curve._setLegend(legend)
            # Set default color, linestyle and symbol
            default_color, default_linestyle = self._getColorAndStyle()
            curve.setColor(default_color)
            curve.setLineStyle(default_linestyle)
            curve.setSymbol(self._defaultPlotPoints)
            self._add(curve)

        # Override previous/default values with provided ones
        curve.setInfo(info)
        if color is not None:
            curve.setColor(color)
        if symbol is not None:
            curve.setSymbol(symbol)
        if linewidth is not None:
            curve.setLineWidth(linewidth)
        if linestyle is not None:
            curve.setLineStyle(linestyle)
        if xlabel is not None:
            curve._setXLabel(xlabel)
        if ylabel is not None:
            curve._setYLabel(ylabel)
        if yaxis is not None:
            curve.setYAxis(yaxis)
        if z is not None:
            curve.setZValue(z)
        if selectable is not None:
            curve._setSelectable(selectable)
        if fill is not None:
            curve.setFill(fill)
        if histogram is not None:
            curve.setHistogramType(histogram)

        # Set curve data
        # If errors not provided, reuse previous ones
        # TODO: Issue if size of data change but not that of errors
        if xerror is None:
            xerror = curve.getXErrorData(copy=False)
        if yerror is None:
            yerror = curve.getYErrorData(copy=False)

        curve.setData(x, y, xerror, yerror, copy=copy)

        if replace:  # Then remove all other curves
            for c in self.getAllCurves(withhidden=True):
                if c is not curve:
                    self._remove(c)

        self.notify(
            'contentChanged', action='add', kind='curve', legend=legend)

        if wasActive:
            self.setActiveCurve(curve.getLegend())

        if resetzoom:
            # We ask for a zoom reset in order to handle the plot scaling
            # if the user does not want that, autoscale of the different
            # axes has to be set to off.
            self.resetZoom()

        return legend

    def addImage(self, data, legend=None, info=None,
                 replace=True, replot=None,
                 xScale=None, yScale=None, z=None,
                 selectable=None, draggable=None,
                 colormap=None, pixmap=None,
                 xlabel=None, ylabel=None,
                 origin=None, scale=None,
                 resetzoom=True, copy=True, **kw):
        """Add a 2D dataset or an image to the plot.

        It displays either an array of data using a colormap or a RGB(A) image.

        Images are uniquely identified by their legend.
        To add multiple images, call :meth:`addImage` multiple times with
        different legend argument.
        To replace/update an existing image, call :meth:`addImage` with the
        existing image legend.

        When image parameters are not provided, if an image with the
        same legend is displayed in the plot, its parameters are used.

        :param numpy.ndarray data: (nrows, ncolumns) data or
                                   (nrows, ncolumns, RGBA) ubyte array
        :param str legend: The legend to be associated to the image (or None)
        :param info: User-defined information associated to the image
        :param bool replace: True (default) to delete already existing images
        :param int z: Layer on which to draw the image (default: 0)
                      This allows to control the overlay.
        :param bool selectable: Indicate if the image can be selected.
                                (default: False)
        :param bool draggable: Indicate if the image can be moved.
                               (default: False)
        :param dict colormap: Description of the colormap to use (or None)
                              This is ignored if data is a RGB(A) image.
                              See :mod:`Plot` for the documentation
                              of the colormap dict.
        :param pixmap: Pixmap representation of the data (if any)
        :type pixmap: (nrows, ncolumns, RGBA) ubyte array or None (default)
        :param str xlabel: X axis label to show when this curve is active,
                           or None to keep default axis label.
        :param str ylabel: Y axis label to show when this curve is active,
                           or None to keep default axis label.
        :param origin: (origin X, origin Y) of the data.
                       It is possible to pass a single float if both
                       coordinates are equal.
                       Default: (0., 0.)
        :type origin: float or 2-tuple of float
        :param scale: (scale X, scale Y) of the data.
                      It is possible to pass a single float if both
                      coordinates are equal.
                      Default: (1., 1.)
        :type scale: float or 2-tuple of float
        :param bool resetzoom: True (the default) to reset the zoom.
        :param bool copy: True make a copy of the data (default),
                          False to use provided arrays.
        :returns: The key string identify this image
        """
        # Deprecation warnings
        if xScale is not None or yScale is not None:
            _logger.warning(
                'addImage deprecated xScale and yScale arguments,'
                'use origin, scale arguments instead.')
            if origin is None and scale is None:
                origin = xScale[0], yScale[0]
                scale = xScale[1], yScale[1]
            else:
                _logger.warning(
                    'addCurve: xScale, yScale and origin, scale arguments'
                    ' are conflicting. xScale and yScale are ignored.'
                    ' Use only origin, scale arguments.')

        if replot is not None:
            _logger.warning(
                'addImage deprecated replot argument, use resetzoom instead')
            resetzoom = replot and resetzoom

        if kw:
            _logger.warning('addImage: deprecated extra arguments')

        legend = "Unnamed Image 1.1" if legend is None else str(legend)

        # Check if image was previously active
        wasActive = self.getActiveImage(just_legend=True) == legend

        image = self.getImage(legend)
        if image is None:
            # No previous image, create a default one and add it to the plot
            image = items.Image()
            image._setLegend(legend)
            image.setColormap(self.getDefaultColormap())
            self._add(image)

        # Override previous/default values with provided ones
        image.setInfo(info)
        if origin is not None:
            image.setOrigin(origin)
        if scale is not None:
            image.setScale(scale)
        if z is not None:
            image.setZValue(z)
        if selectable is not None:
            image._setSelectable(selectable)
        if draggable is not None:
            image._setDraggable(draggable)
        if colormap is not None:
            image.setColormap(colormap)
        if xlabel is not None:
            image._setXLabel(xlabel)
        if ylabel is not None:
            image._setYLabel(ylabel)

        image.setData(data, pixmap, copy=copy)

        if replace:
            for img in self.getAllImages():
                if img is not image:
                    self._remove(img)

        if len(self.getAllImages()) == 1 or wasActive:
            self.setActiveImage(legend)

        self.notify(
            'contentChanged', action='add', kind='image', legend=legend)

        if resetzoom:
            # We ask for a zoom reset in order to handle the plot scaling
            # if the user does not want that, autoscale of the different
            # axes has to be set to off.
            self.resetZoom()

        return legend

    def addScatter(self, x, y, value, legend=None, colormap=None,
                   info=None, symbol=None, xerror=None, yerror=None,
<<<<<<< HEAD
                   z=None, resetzoom=True, copy=True):
=======
                   z=None, copy=True):
>>>>>>> 506735d4
        """Add a (x, y, value) scatter to the graph.

        Scatters are uniquely identified by their legend.
        To add multiple scatters, call :meth:`addScatter` multiple times with
        different legend argument.
        To replace/update an existing scatter, call :meth:`addScatter` with the
        existing scatter legend.

        When scatter parameters are not provided, if a scatter with the
        same legend is displayed in the plot, its parameters are used.

        :param numpy.ndarray x: The data corresponding to the x coordinates.
        :param numpy.ndarray y: The data corresponding to the y coordinates
        :param numpy.ndarray value: The data value associated with each point
        :param str legend: The legend to be associated to the scatter (or None)
        :param dict colormap: The colormap to be used for the scatter (or None)
                              See :mod:`Plot` for the documentation
                              of the colormap dict.
        :param info: User-defined information associated to the curve
        :param str symbol: Symbol to be drawn at each (x, y) position::

            - 'o' circle
            - '.' point
            - ',' pixel
            - '+' cross
            - 'x' x-cross
            - 'd' diamond
            - 's' square
            - None (the default) to use default symbol

        :param xerror: Values with the uncertainties on the x values
        :type xerror: A float, or a numpy.ndarray of float32.
                      If it is an array, it can either be a 1D array of
                      same length as the data or a 2D array with 2 rows
                      of same length as the data: row 0 for positive errors,
                      row 1 for negative errors.
        :param yerror: Values with the uncertainties on the y values
        :type yerror: A float, or a numpy.ndarray of float32. See xerror.
        :param int z: Layer on which to draw the scatter (default: 1)
                      This allows to control the overlay.
<<<<<<< HEAD

        :param bool resetzoom: True (the default) to reset the zoom.
=======
>>>>>>> 506735d4
        :param bool copy: True make a copy of the data (default),
                          False to use provided arrays.
        :returns: The key string identify this scatter
        """
        legend = 'Unnamed scatter 1.1' if legend is None else str(legend)

<<<<<<< HEAD
        # # Check if scatter was previously active
        # wasActive = self._getActiveItem(kind='scatter',
        #                                 just_legend=True) == legend
=======
        # Check if scatter was previously active
        wasActive = self._getActiveItem(kind='scatter',
                                        just_legend=True) == legend
>>>>>>> 506735d4

        # Create/Update curve object
        scatter = self._getItem(kind='scatter', legend=legend)
        if scatter is None:
            # No previous scatter, create a default one and add it to the plot
            scatter = items.Scatter()
            scatter._setLegend(legend)
            scatter.setColormap(self.getDefaultColormap())
            self._add(scatter)

        # Override previous/default values with provided ones
        scatter.setInfo(info)
        if symbol is not None:
            scatter.setSymbol(symbol)
        if z is not None:
            scatter.setZValue(z)
        if colormap is not None:
            scatter.setColormap(colormap)

        # Set scatter data
        # If errors not provided, reuse previous ones
        # TODO: Issue if size of data change but not that of errors
        if xerror is None:
            xerror = scatter.getXErrorData(copy=False)
        if yerror is None:
            yerror = scatter.getYErrorData(copy=False)

        scatter.setData(x, y, value, xerror, yerror, copy=copy)

        self.notify(
            'contentChanged', action='add', kind='scatter', legend=legend)

<<<<<<< HEAD
        # if wasActive:      # FIXME: remove if no longer needed
        #     self._setActiveItem('scatter', scatter.getLegend())

        if resetzoom:
            # We ask for a zoom reset in order to handle the plot scaling
            # if the user does not want that, autoscale of the different
            # axes has to be set to off.
            self.resetZoom()

=======
        if wasActive:
            self._setActiveItem('scatter', scatter.getLegend())
        
>>>>>>> 506735d4
        return legend

    def addItem(self, xdata, ydata, legend=None, info=None,
                replace=False,
                shape="polygon", color='black', fill=True,
                overlay=False, z=None, **kw):
        """Add an item (i.e. a shape) to the plot.

        Items are uniquely identified by their legend.
        To add multiple items, call :meth:`addItem` multiple times with
        different legend argument.
        To replace/update an existing item, call :meth:`addItem` with the
        existing item legend.

        :param numpy.ndarray xdata: The X coords of the points of the shape
        :param numpy.ndarray ydata: The Y coords of the points of the shape
        :param str legend: The legend to be associated to the item
        :param info: User-defined information associated to the item
        :param bool replace: True (default) to delete already existing images
        :param str shape: Type of item to be drawn in
                          hline, polygon (the default), rectangle, vline,
                          polylines
        :param str color: Color of the item, e.g., 'blue', 'b', '#FF0000'
                          (Default: 'black')
        :param bool fill: True (the default) to fill the shape
        :param bool overlay: True if item is an overlay (Default: False).
                             This allows for rendering optimization if this
                             item is changed often.
        :param int z: Layer on which to draw the item (default: 2)
        :returns: The key string identify this item
        """
        # expected to receive the same parameters as the signal

        if kw:
            _logger.warning('addItem deprecated parameters: %s', str(kw))

        legend = "Unnamed Item 1.1" if legend is None else str(legend)

        z = int(z) if z is not None else 2

        if replace:
            self.remove(kind='item')
        else:
            self.remove(legend, kind='item')

        item = items.Shape(shape)
        item._setLegend(legend)
        item.setInfo(info)
        item.setColor(color)
        item.setFill(fill)
        item.setOverlay(overlay)
        item.setZValue(z)
        item.setPoints(numpy.array((xdata, ydata)).T)

        self._add(item)

        self.notify('contentChanged', action='add', kind='item', legend=legend)

        return legend

    def addXMarker(self, x, legend=None,
                   text=None,
                   color=None,
                   selectable=False,
                   draggable=False,
                   constraint=None,
                   **kw):
        """Add a vertical line marker to the plot.

        Markers are uniquely identified by their legend.
        As opposed to curves, images and items, two calls to
        :meth:`addXMarker` without legend argument adds two markers with
        different identifying legends.

        :param float x: Position of the marker on the X axis in data
                        coordinates
        :param str legend: Legend associated to the marker to identify it
        :param str text: Text to display on the marker.
        :param str color: Color of the marker, e.g., 'blue', 'b', '#FF0000'
                          (Default: 'black')
        :param bool selectable: Indicate if the marker can be selected.
                                (default: False)
        :param bool draggable: Indicate if the marker can be moved.
                               (default: False)
        :param constraint: A function filtering marker displacement by
                           dragging operations or None for no filter.
                           This function is called each time a marker is
                           moved.
                           This parameter is only used if draggable is True.
        :type constraint: None or a callable that takes the coordinates of
                          the current cursor position in the plot as input
                          and that returns the filtered coordinates.
        :return: The key string identify this marker
        """
        if kw:
            _logger.warning(
                'addXMarker deprecated extra parameters: %s', str(kw))

        return self._addMarker(x=x, y=None, legend=legend,
                               text=text, color=color,
                               selectable=selectable, draggable=draggable,
                               symbol=None, constraint=constraint)

    def addYMarker(self, y,
                   legend=None,
                   text=None,
                   color=None,
                   selectable=False,
                   draggable=False,
                   constraint=None,
                   **kw):
        """Add a horizontal line marker to the plot.

        Markers are uniquely identified by their legend.
        As opposed to curves, images and items, two calls to
        :meth:`addYMarker` without legend argument adds two markers with
        different identifying legends.

        :param float y: Position of the marker on the Y axis in data
                        coordinates
        :param str legend: Legend associated to the marker to identify it
        :param str text: Text to display next to the marker.
        :param str color: Color of the marker, e.g., 'blue', 'b', '#FF0000'
                          (Default: 'black')
        :param bool selectable: Indicate if the marker can be selected.
                                (default: False)
        :param bool draggable: Indicate if the marker can be moved.
                               (default: False)
        :param constraint: A function filtering marker displacement by
                           dragging operations or None for no filter.
                           This function is called each time a marker is
                           moved.
                           This parameter is only used if draggable is True.
        :type constraint: None or a callable that takes the coordinates of
                          the current cursor position in the plot as input
                          and that returns the filtered coordinates.
        :return: The key string identify this marker
        """
        if kw:
            _logger.warning(
                'addYMarker deprecated extra parameters: %s', str(kw))

        return self._addMarker(x=None, y=y, legend=legend,
                               text=text, color=color,
                               selectable=selectable, draggable=draggable,
                               symbol=None, constraint=constraint)

    def addMarker(self, x, y, legend=None,
                  text=None,
                  color=None,
                  selectable=False,
                  draggable=False,
                  symbol='+',
                  constraint=None,
                  **kw):
        """Add a point marker to the plot.

        Markers are uniquely identified by their legend.
        As opposed to curves, images and items, two calls to
        :meth:`addMarker` without legend argument adds two markers with
        different identifying legends.

        :param float x: Position of the marker on the X axis in data
                        coordinates
        :param float y: Position of the marker on the Y axis in data
                        coordinates
        :param str legend: Legend associated to the marker to identify it
        :param str text: Text to display next to the marker
        :param str color: Color of the marker, e.g., 'blue', 'b', '#FF0000'
                          (Default: 'black')
        :param bool selectable: Indicate if the marker can be selected.
                                (default: False)
        :param bool draggable: Indicate if the marker can be moved.
                               (default: False)
        :param str symbol: Symbol representing the marker in::

            - 'o' circle
            - '.' point
            - ',' pixel
            - '+' cross (the default)
            - 'x' x-cross
            - 'd' diamond
            - 's' square

        :param constraint: A function filtering marker displacement by
                           dragging operations or None for no filter.
                           This function is called each time a marker is
                           moved.
                           This parameter is only used if draggable is True.
        :type constraint: None or a callable that takes the coordinates of
                          the current cursor position in the plot as input
                          and that returns the filtered coordinates.
        :return: The key string identify this marker
        """
        if kw:
            _logger.warning(
                'addMarker deprecated extra parameters: %s', str(kw))

        if x is None:
            xmin, xmax = self.getGraphXLimits()
            x = 0.5 * (xmax + xmin)

        if y is None:
            ymin, ymax = self.getGraphYLimits()
            y = 0.5 * (ymax + ymin)

        return self._addMarker(x=x, y=y, legend=legend,
                               text=text, color=color,
                               selectable=selectable, draggable=draggable,
                               symbol=symbol, constraint=constraint)

    def _addMarker(self, x, y, legend,
                   text, color,
                   selectable, draggable,
                   symbol, constraint):
        """Common method for adding point, vline and hline marker.

        See :meth:`addMarker` for argument documentation.
        """
        assert (x, y) != (None, None)

        if legend is None:  # Find an unused legend
            markerLegends = self._getAllMarkers(just_legend=True)
            for index in itertools.count():
                legend = "Unnamed Marker %d" % index
                if legend not in markerLegends:
                    break  # Keep this legend
        legend = str(legend)

        if x is None:
            markerClass = items.YMarker
        elif y is None:
            markerClass = items.XMarker
        else:
            markerClass = items.Marker

        # Create/Update marker object
        marker = self._getMarker(legend)
        if marker is not None and not isinstance(marker, markerClass):
            _logger.warning('Adding marker with same legend'
                            ' but different type replaces it')
            self._remove(marker)
            marker = None

        if marker is None:
            # No previous marker, create one
            marker = markerClass()
            marker._setLegend(legend)
            self._add(marker)

        if text is not None:
            marker.setText(text)
        if color is not None:
            marker.setColor(color)
        if selectable is not None:
            marker._setSelectable(selectable)
        if draggable is not None:
            marker._setDraggable(draggable)
        if symbol is not None:
            marker.setSymbol(symbol)

        # TODO to improve, but this ensure constraint is applied
        marker.setPosition(x, y)
        if constraint is not None:
            marker._setConstraint(constraint)
        marker.setPosition(x, y)

        self.notify(
            'contentChanged', action='add', kind='marker', legend=legend)

        return legend

    # Hide

    def isCurveHidden(self, legend):
        """Returns True if the curve associated to legend is hidden, else False

        :param str legend: The legend key identifying the curve
        :return: True if the associated curve is hidden, False otherwise
        """
        curve = self._getItem('curve', legend)
        return curve is not None and not curve.isVisible()

    def hideCurve(self, legend, flag=True, replot=None):
        """Show/Hide the curve associated to legend.

        Even when hidden, the curve is kept in the list of curves.

        :param str legend: The legend associated to the curve to be hidden
        :param bool flag: True (default) to hide the curve, False to show it
        """
        if replot is not None:
            _logger.warning('hideCurve deprecated replot parameter')

        curve = self._getItem('curve', legend)
        if curve is None:
            _logger.warning('Curve not in plot: %s', legend)
            return

        isVisible = not flag
        if isVisible != curve.isVisible():
            curve.setVisible(isVisible)

    # Remove

    ITEM_KINDS = 'curve', 'image', 'scatter', 'item', 'marker'

    def remove(self, legend=None, kind=ITEM_KINDS):
        """Remove one or all element(s) of the given legend and kind.

        Examples:

        - ``remove()`` clears the plot
        - ``remove(kind='curve')`` removes all curves from the plot
        - ``remove('myCurve', kind='curve')`` removes the curve with
          legend 'myCurve' from the plot.
        - ``remove('myImage, kind='image')`` removes the image with
          legend 'myImage' from the plot.
        - ``remove('myImage')`` removes elements (for instance curve, image,
          item and marker) with legend 'myImage'.

        :param str legend: The legend associated to the element to remove,
                           or None to remove
        :param kind: The kind of elements to remove from the plot.
                     In: 'all', 'curve', 'image', 'item', 'marker'.
                     By default, it removes all kind of elements.
        :type kind: str or tuple of str to specify multiple kinds.
        """
        if kind is 'all':  # Replace all by tuple of all kinds
            kind = self.ITEM_KINDS

        if kind in self.ITEM_KINDS:  # Kind is a str, make it a tuple
            kind = (kind,)

        for aKind in kind:
            assert aKind in self.ITEM_KINDS

        if legend is None:  # This is a clear
            # Clear each given kind
            for aKind in kind:
                for legend in self._getItems(
                        kind=aKind, just_legend=True, withhidden=True):
                    self.remove(legend=legend, kind=aKind)

        else:  # This is removing a single element
            # Remove each given kind
            for aKind in kind:
                item = self._getItem(aKind, legend)
                if item is not None:
                    if aKind in ('curve', 'image'):
                        if self._getActiveItem(aKind) == item:
                            # Reset active item
                            self._setActiveItem(aKind, None)

                    self._remove(item)

                    if (aKind == 'curve' and
                            not self.getAllCurves(just_legend=True,
                                                  withhidden=True)):
                        self._colorIndex = 0
                        self._styleIndex = 0

                    self.notify('contentChanged', action='remove',
                                kind=aKind, legend=legend)

    def removeCurve(self, legend):
        """Remove the curve associated to legend from the graph.

        :param str legend: The legend associated to the curve to be deleted
        """
        if legend is None:
            return
        self.remove(legend, kind='curve')

    def removeImage(self, legend):
        """Remove the image associated to legend from the graph.

        :param str legend: The legend associated to the image to be deleted
        """
        if legend is None:
            return
        self.remove(legend, kind='image')

    def removeItem(self, legend):
        """Remove the item associated to legend from the graph.

        :param str legend: The legend associated to the item to be deleted
        """
        if legend is None:
            return
        self.remove(legend, kind='item')

    def removeMarker(self, legend):
        """Remove the marker associated to legend from the graph.

        :param str legend: The legend associated to the marker to be deleted
        """
        if legend is None:
            return
        self.remove(legend, kind='marker')

    # Clear

    def clear(self):
        """Remove everything from the plot."""
        self.remove()

    def clearCurves(self):
        """Remove all the curves from the plot."""
        self.remove(kind='curve')

    def clearImages(self):
        """Remove all the images from the plot."""
        self.remove(kind='image')

    def clearItems(self):
        """Remove all the items from the plot. """
        self.remove(kind='item')

    def clearMarkers(self):
        """Remove all the markers from the plot."""
        self.remove(kind='marker')

    # Interaction

    def getGraphCursor(self):
        """Returns the state of the crosshair cursor.

        See :meth:`setGraphCursor`.

        :return: None if the crosshair cursor is not active,
                 else a tuple (color, linewidth, linestyle).
        """
        return self._cursorConfiguration

    def setGraphCursor(self, flag=False, color='black',
                       linewidth=1, linestyle='-'):
        """Toggle the display of a crosshair cursor and set its attributes.

        :param bool flag: Toggle the display of a crosshair cursor.
                          The crosshair cursor is hidden by default.
        :param color: The color to use for the crosshair.
        :type color: A string (either a predefined color name in Colors.py
                    or "#RRGGBB")) or a 4 columns unsigned byte array
                    (Default: black).
        :param int linewidth: The width of the lines of the crosshair
                    (Default: 1).
        :param str linestyle: Type of line::

                - ' ' no line
                - '-' solid line (the default)
                - '--' dashed line
                - '-.' dash-dot line
                - ':' dotted line
        """
        if flag:
            self._cursorConfiguration = color, linewidth, linestyle
        else:
            self._cursorConfiguration = None

        self._backend.setGraphCursor(flag=flag, color=color,
                                     linewidth=linewidth, linestyle=linestyle)
        self._setDirtyPlot()
        self.notify('setGraphCursor',
                    state=self._cursorConfiguration is not None)

    def pan(self, direction, factor=0.1):
        """Pan the graph in the given direction by the given factor.

        Warning: Pan of right Y axis not implemented!

        :param str direction: One of 'up', 'down', 'left', 'right'.
        :param float factor: Proportion of the range used to pan the graph.
                             Must be strictly positive.
        """
        assert direction in ('up', 'down', 'left', 'right')
        assert factor > 0.

        if direction in ('left', 'right'):
            xFactor = factor if direction == 'right' else - factor
            xMin, xMax = self.getGraphXLimits()

            xMin, xMax = _utils.applyPan(xMin, xMax, xFactor,
                                         self.isXAxisLogarithmic())
            self.setGraphXLimits(xMin, xMax)

        else:  # direction in ('up', 'down')
            sign = -1. if self.isYAxisInverted() else 1.
            yFactor = sign * (factor if direction == 'up' else -factor)
            yMin, yMax = self.getGraphYLimits()
            yIsLog = self.isYAxisLogarithmic()

            yMin, yMax = _utils.applyPan(yMin, yMax, yFactor, yIsLog)
            self.setGraphYLimits(yMin, yMax, axis='left')

            y2Min, y2Max = self.getGraphYLimits(axis='right')

            y2Min, y2Max = _utils.applyPan(y2Min, y2Max, yFactor, yIsLog)
            self.setGraphYLimits(y2Min, y2Max, axis='right')

    # Active Curve/Image

    def isActiveCurveHandling(self):
        """Returns True if active curve selection is enabled."""
        return self._activeCurveHandling

    def setActiveCurveHandling(self, flag=True):
        """Enable/Disable active curve selection.

        :param bool flag: True (the default) to enable active curve selection.
        """
        if not flag:
            self.setActiveCurve(None)  # Reset active curve

        self._activeCurveHandling = bool(flag)

    def getActiveCurveColor(self):
        """Get the color used to display the currently active curve.

        See :meth:`setActiveCurveColor`.
        """
        return self._activeCurveColor

    def setActiveCurveColor(self, color="#000000"):
        """Set the color to use to display the currently active curve.

        :param str color: Color of the active curve,
                          e.g., 'blue', 'b', '#FF0000' (Default: 'black')
        """
        if color is None:
            color = "black"
        if color in self.colorDict:
            color = self.colorDict[color]
        self._activeCurveColor = color

    def getActiveCurve(self, just_legend=False):
        """Return the currently active curve.

        It returns None in case of not having an active curve.

        :param bool just_legend: True to get the legend of the curve,
                                 False (the default) to get the curve data
                                 and info.
        :return: Active curve's legend or corresponding
                 :class:`.items.Curve`
        :rtype: str or :class:`.items.Curve` or None
        """
        if not self.isActiveCurveHandling():
            return None

        return self._getActiveItem(kind='curve', just_legend=just_legend)

    def setActiveCurve(self, legend, replot=None):
        """Make the curve associated to legend the active curve.

        :param legend: The legend associated to the curve
                       or None to have no active curve.
        :type legend: str or None
        """
        if replot is not None:
            _logger.warning('setActiveCurve deprecated replot parameter')

        if not self.isActiveCurveHandling():
            return

        return self._setActiveItem(kind='curve', legend=legend)

    def getActiveImage(self, just_legend=False):
        """Returns the currently active image.

        It returns None in case of not having an active image.

        :param bool just_legend: True to get the legend of the image,
                                 False (the default) to get the image data
                                 and info.
        :return: Active image's legend or corresponding
                 :class:`.items.Image`
        :rtype: str or :class:`.items.Image` or None
        """
        return self._getActiveItem(kind='image', just_legend=just_legend)

    def setActiveImage(self, legend, replot=None):
        """Make the image associated to legend the active image.

        :param str legend: The legend associated to the image
                           or None to have no active image.
        """
        if replot is not None:
            _logger.warning('setActiveImage deprecated replot parameter')

        return self._setActiveItem(kind='image', legend=legend)

    def _getActiveItem(self, kind, just_legend=False):
        """Return the currently active item of that kind if any

        :param str kind: Type of item: 'curve', 'scatter' or 'image'
        :param bool just_legend: True to get the legend,
                                 False (default) to get the item
        :return: legend or item or None if no active item
        """
        assert kind in ('curve', 'scatter', 'image')

        if self._activeLegend[kind] is None:
            return None

        if (self._activeLegend[kind], kind) not in self._content:
            self._activeLegend[kind] = None
            return None

        if just_legend:
            return self._activeLegend[kind]
        else:
            return self._getItem(kind, self._activeLegend[kind])

    def _setActiveItem(self, kind, legend):
        """Make the curve associated to legend the active curve.

        :param str kind: Type of item: 'curve' or 'image'
        :param legend: The legend associated to the curve
                       or None to have no active curve.
        :type legend: str or None
        """
        assert kind in ('curve', 'image', 'scatter')

        xLabel = self._defaultLabels['x']
        yLabel = self._defaultLabels['y']
        yRightLabel = self._defaultLabels['yright']

        oldActiveItem = self._getActiveItem(kind=kind)

        # Curve specific: Reset highlight of previous active curve
        if kind == 'curve' and oldActiveItem is not None:
            oldActiveItem.setHighlighted(False)

        if legend is None:
            self._activeLegend[kind] = None
        else:
            legend = str(legend)
            item = self._getItem(kind, legend)
            if item is None:
                _logger.warning("This %s does not exist: %s", kind, legend)
                self._activeLegend[kind] = None
            else:
                self._activeLegend[kind] = legend

                # Curve specific: handle highlight
                if kind == 'curve':
                    item.setHighlightedColor(self.getActiveCurveColor())
                    item.setHighlighted(True)

                if isinstance(item, items.LabelsMixIn):
                    if item.getXLabel() is not None:
                        xLabel = item.getXLabel()
                    if item.getYLabel() is not None:
                        if (isinstance(item, items.YAxisMixIn) and
                                item.getYAxis() == 'right'):
                            yRightLabel = item.getYLabel()
                        else:
                            yLabel = item.getYLabel()

        # Store current labels and update plot
        self._currentLabels['x'] = xLabel
        self._currentLabels['y'] = yLabel
        self._currentLabels['yright'] = yRightLabel

        self._backend.setGraphXLabel(xLabel)
        self._backend.setGraphYLabel(yLabel, axis='left')
        self._backend.setGraphYLabel(yRightLabel, axis='right')

        self._setDirtyPlot()

        activeLegend = self._activeLegend[kind]
        if oldActiveItem is not None or activeLegend is not None:
            if oldActiveItem is None:
                oldActiveLegend = None
            else:
                oldActiveLegend = oldActiveItem.getLegend()
            self.notify(
                'active' + kind[0].upper() + kind[1:] + 'Changed',
                updated=oldActiveLegend != activeLegend,
                previous=oldActiveLegend,
                legend=activeLegend)

        return activeLegend

    # Getters

    def getAllCurves(self, just_legend=False, withhidden=False):
        """Returns all curves legend or info and data.

        It returns an empty list in case of not having any curve.

        If just_legend is False, it returns a list of :class:`items.Curve`
        objects describing the curves.
        If just_legend is True, it returns a list of curves' legend.

        :param bool just_legend: True to get the legend of the curves,
                                 False (the default) to get the curves' data
                                 and info.
        :param bool withhidden: False (default) to skip hidden curves.
        :return: list of curves' legend or :class:`.items.Curve`
        :rtype: list of str or list of :class:`.items.Curve`
        """
        return self._getItems(kind='curve',
                              just_legend=just_legend,
                              withhidden=withhidden)

    def getCurve(self, legend=None):
        """Get the object describing a specific curve.

        It returns None in case no matching curve is found.

        :param str legend:
            The legend identifying the curve.
            If not provided or None (the default), the active curve is returned
            or if there is no active curve, the latest updated curve that is
            not hidden is returned if there are curves in the plot.
        :return: None or :class:`.items.Curve` object
        """
        return self._getItem(kind='curve', legend=legend)

    def getAllImages(self, just_legend=False):
        """Returns all images legend or objects.

        It returns an empty list in case of not having any image.

        If just_legend is False, it returns a list of :class:`items.Image`
        objects describing the images.
        If just_legend is True, it returns a list of legends.

        :param bool just_legend: True to get the legend of the images,
                                 False (the default) to get the images'
                                 object.
        :return: list of images' legend or :class:`.items.Image`
        :rtype: list of str or list of :class:`.items.Image`
        """
        return self._getItems(kind='image',
                              just_legend=just_legend,
                              withhidden=True)

    def getImage(self, legend=None):
        """Get the object describing a specific image.

        It returns None in case no matching image is found.

        :param str legend:
            The legend identifying the image.
            If not provided or None (the default), the active image is returned
            or if there is no active image, the latest updated image
            is returned if there are images in the plot.
        :return: None or :class:`.items.Image` object
        """
        return self._getItem(kind='image', legend=legend)

    def getScatter(self, legend=None):
        """Get the object describing a specific scatter.

        It returns None in case no matching scatter is found.

        :param str legend:
            The legend identifying the scatter.
            If not provided or None (the default), the active scatter is returned
            or if there is no active scatter, the latest updated scatter
            is returned if there are scatters in the plot.
        :return: None or :class:`.items.Scatter` object
        """
        return self._getItem(kind='scatter', legend=legend)

    def _getItems(self, kind, just_legend=False, withhidden=False):
        """Retrieve all items of a kind in the plot

        :param str kind: Type of item: 'curve' or 'image'
        :param bool just_legend: True to get the legend of the curves,
                                 False (the default) to get the curves' data
                                 and info.
        :param bool withhidden: False (default) to skip hidden curves.
        :return: list of legends or item objects
        """
        assert kind in self.ITEM_KINDS
        output = []
        for (legend, type_), item in self._content.items():
            if type_ == kind and (withhidden or item.isVisible()):
                output.append(legend if just_legend else item)
        return output

    def _getItem(self, kind, legend=None):
        """Get an item from the plot: either an image or a curve.

        Returns None if no match found

        :param str kind: Type of item: 'curve' or 'image'
        :param str legend: Legend of the item or
                           None to get active or last item
        :return: Object describing the item or None
        """
        assert kind in self.ITEM_KINDS

        if legend is not None:
            return self._content.get((legend, kind), None)
        else:
            if kind in ('curve', 'image', 'scatter'):
                item = self._getActiveItem(kind=kind)
                if item is not None:  # Return active item if available
                    return item
            # Return last visible item if any
            allItems = self._getItems(
                kind=kind, just_legend=False, withhidden=False)
            return allItems[-1] if allItems else None

    # Limits

    def _notifyLimitsChanged(self):
        """Send an event when plot area limits are changed."""
        xRange = self.getGraphXLimits()
        yRange = self.getGraphYLimits(axis='left')
        y2Range = self.getGraphYLimits(axis='right')
        event = PlotEvents.prepareLimitsChangedSignal(
            id(self.getWidgetHandle()), xRange, yRange, y2Range)
        self.notify(**event)

    def getGraphXLimits(self):
        """Get the graph X (bottom) limits.

        :return: Minimum and maximum values of the X axis
        """
        return self._backend.getGraphXLimits()

    def setGraphXLimits(self, xmin, xmax, replot=None):
        """Set the graph X (bottom) limits.

        :param float xmin: minimum bottom axis value
        :param float xmax: maximum bottom axis value
        """
        if replot is not None:
            _logger.warning('setGraphXLimits deprecated replot parameter')

        # Deal with incorrect values
        if xmax < xmin:
            _logger.warning('setGraphXLimits xmax < xmin, inverting limits.')
            xmin, xmax = xmax, xmin
        elif xmax == xmin:
            _logger.warning('setGraphXLimits xmax == xmin, expanding limits.')
            if xmin == 0.:
                xmin, xmax = -0.1, 0.1
            else:
                xmin, xmax = xmin * 1.1, xmax * 0.9

        self._backend.setGraphXLimits(xmin, xmax)
        self._setDirtyPlot()

        self._notifyLimitsChanged()

    def getGraphYLimits(self, axis='left'):
        """Get the graph Y limits.

        :param str axis: The axis for which to get the limits:
                         Either 'left' or 'right'
        :return: Minimum and maximum values of the X axis
        """
        assert axis in ('left', 'right')
        return self._backend.getGraphYLimits(axis)

    def setGraphYLimits(self, ymin, ymax, axis='left', replot=None):
        """Set the graph Y limits.

        :param float ymin: minimum bottom axis value
        :param float ymax: maximum bottom axis value
        :param str axis: The axis for which to get the limits:
                         Either 'left' or 'right'
        """
        if replot is not None:
            _logger.warning('setGraphYLimits deprecated replot parameter')

        # Deal with incorrect values
        if ymax < ymin:
            _logger.warning('setGraphYLimits ymax < ymin, inverting limits.')
            ymin, ymax = ymax, ymin
        elif ymax == ymin:
            _logger.warning('setGraphXLimits ymax == ymin, expanding limits.')
            if ymin == 0.:
                ymin, ymax = -0.1, 0.1
            else:
                ymin, ymax = ymin * 1.1, ymax * 0.9

        assert axis in ('left', 'right')
        self._backend.setGraphYLimits(ymin, ymax, axis)
        self._setDirtyPlot()

        self._notifyLimitsChanged()

    def setLimits(self, xmin, xmax, ymin, ymax, y2min=None, y2max=None):
        """Set the limits of the X and Y axes at once.

        If y2min or y2max is None, the right Y axis limits are not updated.

        :param float xmin: minimum bottom axis value
        :param float xmax: maximum bottom axis value
        :param float ymin: minimum left axis value
        :param float ymax: maximum left axis value
        :param float y2min: minimum right axis value or None (the default)
        :param float y2max: maximum right axis value or None (the default)
        """
        # Deal with incorrect values
        if xmax < xmin:
            _logger.warning('setLimits xmax < xmin, inverting limits.')
            xmin, xmax = xmax, xmin
        elif xmax == xmin:
            _logger.warning('setLimits xmax == xmin, expanding limits.')
            if xmin == 0.:
                xmin, xmax = -0.1, 0.1
            else:
                xmin, xmax = xmin * 1.1, xmax * 0.9

        if ymax < ymin:
            _logger.warning('setLimits ymax < ymin, inverting limits.')
            ymin, ymax = ymax, ymin
        elif ymax == ymin:
            _logger.warning('setLimits ymax == ymin, expanding limits.')
            if ymin == 0.:
                ymin, ymax = -0.1, 0.1
            else:
                ymin, ymax = ymin * 1.1, ymax * 0.9

        if y2min is None or y2max is None:
            # if one limit is None, both are ignored
            y2min, y2max = None, None
        else:
            if y2max < y2min:
                _logger.warning('setLimits y2max < y2min, inverting limits.')
                y2min, y2max = y2max, y2min
            elif y2max == y2min:
                _logger.warning('setLimits y2max == y2min, expanding limits.')
                if y2min == 0.:
                    y2min, y2max = -0.1, 0.1
                else:
                    y2min, y2max = y2min * 1.1, y2max * 0.9

        self._backend.setLimits(xmin, xmax, ymin, ymax, y2min, y2max)
        self._setDirtyPlot()
        self._notifyLimitsChanged()

    # Title and labels

    def getGraphTitle(self):
        """Return the plot main title as a str."""
        return self._graphTitle

    def setGraphTitle(self, title=""):
        """Set the plot main title.

        :param str title: Main title of the plot (default: '')
        """
        self._graphTitle = str(title)
        self._backend.setGraphTitle(title)
        self._setDirtyPlot()

    def getGraphXLabel(self):
        """Return the current X axis label as a str."""
        return self._currentLabels['x']

    def setGraphXLabel(self, label="X"):
        """Set the plot X axis label.

        The provided label can be temporarily replaced by the X label of the
        active curve if any.

        :param str label: The X axis label (default: 'X')
        """
        self._defaultLabels['x'] = label
        self._currentLabels['x'] = label
        self._backend.setGraphXLabel(label)
        self._setDirtyPlot()

    def getGraphYLabel(self, axis='left'):
        """Return the current Y axis label as a str.

        :param str axis: The Y axis for which to get the label (left or right)
        """
        assert axis in ('left', 'right')

        return self._currentLabels['y' if axis == 'left' else 'yright']

    def setGraphYLabel(self, label="Y", axis='left'):
        """Set the plot Y axis label.

        The provided label can be temporarily replaced by the Y label of the
        active curve if any.

        :param str label: The Y axis label (default: 'Y')
        :param str axis: The Y axis for which to set the label (left or right)
        """
        assert axis in ('left', 'right')

        if axis == 'left':
            self._defaultLabels['y'] = label
            self._currentLabels['y'] = label
        else:
            self._defaultLabels['yright'] = label
            self._currentLabels['yright'] = label

        self._backend.setGraphYLabel(label, axis=axis)
        self._setDirtyPlot()

    # Axes

    def setYAxisInverted(self, flag=True):
        """Set the Y axis orientation.

        :param bool flag: True for Y axis going from top to bottom,
                          False for Y axis going from bottom to top
        """
        flag = bool(flag)
        self._backend.setYAxisInverted(flag)
        self._setDirtyPlot()
        self.notify('setYAxisInverted', state=flag)

    def isYAxisInverted(self):
        """Return True if Y axis goes from top to bottom, False otherwise."""
        return self._backend.isYAxisInverted()

    def isXAxisLogarithmic(self):
        """Return True if X axis scale is logarithmic, False if linear."""
        return self._logX

    def setXAxisLogarithmic(self, flag):
        """Set the bottom X axis scale (either linear or logarithmic).

        :param bool flag: True to use a logarithmic scale, False for linear.
        """
        if bool(flag) == self._logX:
            return
        self._logX = bool(flag)

        self._backend.setXAxisLogarithmic(self._logX)

        # TODO hackish way of forcing update of curves and images
        for curve in self.getAllCurves():
            curve._updated()
        for image in self.getAllImages():
            image._updated()
        self._invalidateDataRange()

        self.resetZoom()
        self.notify('setXAxisLogarithmic', state=self._logX)

    def isYAxisLogarithmic(self):
        """Return True if Y axis scale is logarithmic, False if linear."""
        return self._logY

    def setYAxisLogarithmic(self, flag):
        """Set the Y axes scale (either linear or logarithmic).

        :param bool flag: True to use a logarithmic scale, False for linear.
        """
        if bool(flag) == self._logY:
            return
        self._logY = bool(flag)

        self._backend.setYAxisLogarithmic(self._logY)

        # TODO hackish way of forcing update of curves and images
        for curve in self.getAllCurves():
            curve._updated()
        for image in self.getAllImages():
            image._updated()
        self._invalidateDataRange()

        self.resetZoom()
        self.notify('setYAxisLogarithmic', state=self._logY)

    def isXAxisAutoScale(self):
        """Return True if X axis is automatically adjusting its limits."""
        return self._xAutoScale

    def setXAxisAutoScale(self, flag=True):
        """Set the X axis limits adjusting behavior of :meth:`resetZoom`.

        :param bool flag: True to resize limits automatically,
                          False to disable it.
        """
        self._xAutoScale = bool(flag)
        self.notify('setXAxisAutoScale', state=self._xAutoScale)

    def isYAxisAutoScale(self):
        """Return True if Y axes are automatically adjusting its limits."""
        return self._yAutoScale

    def setYAxisAutoScale(self, flag=True):
        """Set the Y axis limits adjusting behavior of :meth:`resetZoom`.

        :param bool flag: True to resize limits automatically,
                          False to disable it.
        """
        self._yAutoScale = bool(flag)
        self.notify('setYAxisAutoScale', state=self._yAutoScale)

    def isKeepDataAspectRatio(self):
        """Returns whether the plot is keeping data aspect ratio or not."""
        return self._backend.isKeepDataAspectRatio()

    def setKeepDataAspectRatio(self, flag=True):
        """Set whether the plot keeps data aspect ratio or not.

        :param bool flag: True to respect data aspect ratio
        """
        flag = bool(flag)
        self._backend.setKeepDataAspectRatio(flag=flag)
        self._setDirtyPlot()
        self.resetZoom()
        self.notify('setKeepDataAspectRatio', state=flag)

    def getGraphGrid(self):
        """Return the current grid mode, either None, 'major' or 'both'.

        See :meth:`setGraphGrid`.
        """
        return self._grid

    def setGraphGrid(self, which=True):
        """Set the type of grid to display.

        :param which: None or False to disable the grid,
                      'major' or True for grid on major ticks (the default),
                      'both' for grid on both major and minor ticks.
        :type which: str of bool
        """
        assert which in (None, True, False, 'both', 'major')
        if not which:
            which = None
        elif which is True:
            which = 'major'
        self._grid = which
        self._backend.setGraphGrid(which)
        self._setDirtyPlot()
        self.notify('setGraphGrid', which=str(which))

    # Defaults

    def isDefaultPlotPoints(self):
        """Return True if default Curve symbol is 'o', False for no symbol."""
        return self._defaultPlotPoints == 'o'

    def setDefaultPlotPoints(self, flag):
        """Set the default symbol of all curves.

        When called, this reset the symbol of all existing curves.

        :param bool flag: True to use 'o' as the default curve symbol,
                          False to use no symbol.
        """
        self._defaultPlotPoints = 'o' if flag else ''

        # Reset symbol of all curves
        curves = self.getAllCurves(just_legend=False, withhidden=True)

        if curves:
            for curve in curves:
                curve.setSymbol(self._defaultPlotPoints)

    def isDefaultPlotLines(self):
        """Return True for line as default line style, False for no line."""
        return self._plotLines

    def setDefaultPlotLines(self, flag):
        """Toggle the use of lines as the default curve line style.

        :param bool flag: True to use a line as the default line style,
                          False to use no line as the default line style.
        """
        self._plotLines = bool(flag)

        linestyle = '-' if self._plotLines else ' '

        # Reset linestyle of all curves
        curves = self.getAllCurves(withhidden=True)

        if curves:
            for curve in curves:
                curve.setLineStyle(linestyle)

    def getDefaultColormap(self):
        """Return the default colormap used by :meth:`addImage` as a dict.

        See :mod:`Plot` for the documentation of the colormap dict.
        """
        return self._defaultColormap.copy()

    def setDefaultColormap(self, colormap=None):
        """Set the default colormap used by :meth:`addImage`.

        Setting the default colormap do not change any currently displayed
        image.
        It only affects future calls to :meth:`addImage` without the colormap
        parameter.

        :param dict colormap: The description of the default colormap, or
                            None to set the colormap to a linear autoscale
                            gray colormap.
                            See :mod:`Plot` for the documentation
                            of the colormap dict.
        """
        if colormap is None:
            colormap = {'name': 'gray', 'normalization': 'linear',
                        'autoscale': True, 'vmin': 0.0, 'vmax': 1.0}
        self._defaultColormap = colormap.copy()

    def getSupportedColormaps(self):
        """Get the supported colormap names as a tuple of str.

        The list should at least contain and start by:
        ('gray', 'reversed gray', 'temperature', 'red', 'green', 'blue')
        """
        return self._backend.getSupportedColormaps()

    def _getColorAndStyle(self):
        color = self.colorList[self._colorIndex]
        style = self._styleList[self._styleIndex]

        # Loop over color and then styles
        self._colorIndex += 1
        if self._colorIndex >= len(self.colorList):
            self._colorIndex = 0
            self._styleIndex = (self._styleIndex + 1) % len(self._styleList)

        # If color is the one of active curve, take the next one
        if color == self.getActiveCurveColor():
            color, style = self._getColorAndStyle()

        if not self._plotLines:
            style = ' '

        return color, style

    # Misc.

    def getWidgetHandle(self):
        """Return the widget the plot is displayed in.

        This widget is owned by the backend.
        """
        return self._backend.getWidgetHandle()

    def notify(self, event, **kwargs):
        """Send an event to the listeners.

        Event are passed to the registered callback as a dict with an 'event'
        key for backward compatibility with PyMca.

        :param str event: The type of event
        :param kwargs: The information of the event.
        """
        eventDict = kwargs.copy()
        eventDict['event'] = event
        self._callback(eventDict)

    def setCallback(self, callbackFunction=None):
        """Attach a listener to the backend.

        Limitation: Only one listener at a time.

        :param callbackFunction: function accepting a dictionary as input
                                 to handle the graph events
                                 If None (default), use a default listener.
        """
        # TODO allow multiple listeners, keep a weakref on it
        # allow register listener by event type
        if callbackFunction is None:
            callbackFunction = self.graphCallback
        self._callback = callbackFunction

    def graphCallback(self, ddict=None):
        """This callback is going to receive all the events from the plot.

        Those events will consist on a dictionary and among the dictionary
        keys the key 'event' is mandatory to describe the type of event.
        This default implementation only handles setting the active curve.
        """

        if ddict is None:
            ddict = {}
        _logger.debug("Received dict keys = %s", str(ddict.keys()))
        _logger.debug(str(ddict))
        if ddict['event'] in ["legendClicked", "curveClicked"]:
            if ddict['button'] == "left":
                self.setActiveCurve(ddict['label'])

    def saveGraph(self, filename, fileFormat=None, dpi=None, **kw):
        """Save a snapshot of the plot.

        Supported file formats: "png", "svg", "pdf", "ps", "eps",
        "tif", "tiff", "jpeg", "jpg".

        :param filename: Destination
        :type filename: str, StringIO or BytesIO
        :param str fileFormat:  String specifying the format
        :return: False if cannot save the plot, True otherwise
        """
        if kw:
            _logger.warning('Extra parameters ignored: %s', str(kw))

        if fileFormat is None:
            if not hasattr(filename, 'lower'):
                _logger.warning(
                    'saveGraph cancelled, cannot define file format.')
                return False
            else:
                fileFormat = (filename.split(".")[-1]).lower()

        supportedFormats = ("png", "svg", "pdf", "ps", "eps",
                            "tif", "tiff", "jpeg", "jpg")

        if fileFormat not in supportedFormats:
            _logger.warning('Unsupported format %s', fileFormat)
            return False
        else:
            self._backend.saveGraph(filename,
                                    fileFormat=fileFormat,
                                    dpi=dpi)
            return True

    def getDataMargins(self):
        """Get the default data margin ratios, see :meth:`setDataMargins`.

        :return: The margin ratios for each side (xMin, xMax, yMin, yMax).
        :rtype: A 4-tuple of floats.
        """
        return self._defaultDataMargins

    def setDataMargins(self, xMinMargin=0., xMaxMargin=0.,
                       yMinMargin=0., yMaxMargin=0.):
        """Set the default data margins to use in :meth:`resetZoom`.

        Set the default ratios of margins (as floats) to add around the data
        inside the plot area for each side.
        """
        self._defaultDataMargins = (xMinMargin, xMaxMargin,
                                    yMinMargin, yMaxMargin)

    def getAutoReplot(self):
        """Return True if replot is automatically handled, False otherwise.

        See :meth`setAutoReplot`.
        """
        return self._autoreplot

    def setAutoReplot(self, autoreplot=True):
        """Set automatic replot mode.

        When enabled, the plot is redrawn automatically when changed.
        When disabled, the plot is not redrawn when its content change.
        Instead, it :meth:`replot` must be called.

        :param bool autoreplot: True to enable it (default),
                                False to disable it.
        """
        self._autoreplot = bool(autoreplot)

        # If the plot is dirty before enabling autoreplot,
        # then _backend.postRedisplay will never be called from _setDirtyPlot
        if self._autoreplot and self._getDirtyPlot():
            self._backend.postRedisplay()

    def replot(self):
        """Redraw the plot immediately."""
        for item in self._contentToUpdate:
            item._update(self._backend)
        self._contentToUpdate.clear()
        self._backend.replot()
        self._dirty = False  # reset dirty flag

    def resetZoom(self, dataMargins=None):
        """Reset the plot limits to the bounds of the data and redraw the plot.

        It automatically scale limits of axes that are in autoscale mode
        (See :meth:`setXAxisAutoScale`, :meth:`setYAxisAutoScale`).
        It keeps current limits on axes that are not in autoscale mode.

        Extra margins can be added around the data inside the plot area.
        Margins are given as one ratio of the data range per limit of the
        data (xMin, xMax, yMin and yMax limits).
        For log scale, extra margins are applied in log10 of the data.

        :param dataMargins: Ratios of margins to add around the data inside
                            the plot area for each side (Default: no margins).
        :type dataMargins: A 4-tuple of float as (xMin, xMax, yMin, yMax).
        """
        if dataMargins is None:
            dataMargins = self._defaultDataMargins

        xlim = self.getGraphXLimits()
        ylim = self.getGraphYLimits(axis='left')
        y2lim = self.getGraphYLimits(axis='right')

        self._backend.resetZoom(dataMargins)
        self._setDirtyPlot()

        if (xlim != self.getGraphXLimits() or
                ylim != self.getGraphYLimits(axis='left') or
                y2lim != self.getGraphYLimits(axis='right')):
            self._notifyLimitsChanged()

    # Coord conversion

    def dataToPixel(self, x=None, y=None, axis="left", check=True):
        """Convert a position in data coordinates to a position in pixels.

        :param float x: The X coordinate in data space. If None (default)
                        the middle position of the displayed data is used.
        :param float y: The Y coordinate in data space. If None (default)
                        the middle position of the displayed data is used.
        :param str axis: The Y axis to use for the conversion
                         ('left' or 'right').
        :param bool check: True to return None if outside displayed area,
                           False to convert to pixels anyway
        :returns: The corresponding position in pixels or
                  None if the data position is not in the displayed area and
                  check is True.
        :rtype: A tuple of 2 floats: (xPixel, yPixel) or None.
        """
        assert axis in ("left", "right")

        xmin, xmax = self.getGraphXLimits()
        ymin, ymax = self.getGraphYLimits(axis=axis)

        if x is None:
            x = 0.5 * (xmax + xmin)
        if y is None:
            y = 0.5 * (ymax + ymin)

        if check:
            if x > xmax or x < xmin:
                return None

            if y > ymax or y < ymin:
                return None

        return self._backend.dataToPixel(x, y, axis=axis)

    def pixelToData(self, x, y, axis="left", check=False):
        """Convert a position in pixels to a position in data coordinates.

        :param float x: The X coordinate in pixels. If None (default)
                            the center of the widget is used.
        :param float y: The Y coordinate in pixels. If None (default)
                            the center of the widget is used.
        :param str axis: The Y axis to use for the conversion
                         ('left' or 'right').
        :param bool check: Toggle checking if pixel is in plot area.
                           If False, this method never returns None.
        :returns: The corresponding position in data space or
                  None if the pixel position is not in the plot area.
        :rtype: A tuple of 2 floats: (xData, yData) or None.
        """
        assert axis in ("left", "right")
        return self._backend.pixelToData(x, y, axis=axis, check=check)

    def getPlotBoundsInPixels(self):
        """Plot area bounds in widget coordinates in pixels.

        :return: bounds as a 4-tuple of int: (left, top, width, height)
        """
        return self._backend.getPlotBoundsInPixels()

    # Interaction support

    def setGraphCursorShape(self, cursor=None):
        """Set the cursor shape.

        :param str cursor: Name of the cursor shape
        """
        self._backend.setGraphCursorShape(cursor)

    def _pickMarker(self, x, y, test=None):
        """Pick a marker at the given position.

        To use for interaction implementation.

        :param float x: X position in pixels.
        :param float y: Y position in pixels.
        :param test: A callable to call for each picked marker to filter
                     picked markers. If None (default), do not filter markers.
        """
        if test is None:
            def test(mark):
                return True

        markers = self._backend.pickItems(x, y)
        legends = [m['legend'] for m in markers if m['kind'] == 'marker']

        for legend in reversed(legends):
            marker = self._getMarker(legend)
            if marker is not None and test(marker):
                return marker
        return None

    def _getAllMarkers(self, just_legend=False):
        """Returns all markers' legend or objects

        :param bool just_legend: True to get the legend of the markers,
                                 False (the default) to get marker objects.
        :return: list of legend of list of marker objects
        :rtype: list of str or list of marker objects
        """
        return self._getItems(
            kind='marker', just_legend=just_legend, withhidden=True)

    def _getMarker(self, legend=None):
        """Get the object describing a specific marker.

        It returns None in case no matching marker is found

        :param str legend: The legend of the marker to retrieve
        :rtype: None of marker object
        """
        return self._getItem(kind='marker', legend=legend)

    def _pickImageOrCurve(self, x, y, test=None):
        """Pick an image or a curve at the given position.

        To use for interaction implementation.

        :param float x: X position in pixelsparam float y: Y position in pixels
        :param test: A callable to call for each picked item to filter
                     picked items. If None (default), do not filter items.
        """
        if test is None:
            def test(i):
                return True

        allItems = self._backend.pickItems(x, y)
        allItems = [item for item in allItems
                    if item['kind'] in ['curve', 'image']]

        for item in reversed(allItems):
            kind, legend = item['kind'], item['legend']
            if kind == 'curve':
                curve = self.getCurve(legend)
                if curve is not None and test(curve):
                    return kind, curve, item['xdata'], item['ydata']

            elif kind == 'image':
                image = self.getImage(legend)
                if image is not None and test(image):
                    return kind, image, None

            else:
                _logger.warning('Unsupported kind: %s', kind)

        return None

    # User event handling #

    def _isPositionInPlotArea(self, x, y):
        """Project position in pixel to the closest point in the plot area

        :param float x: X coordinate in widget coordinate (in pixel)
        :param float y: Y coordinate in widget coordinate (in pixel)
        :return: (x, y) in widget coord (in pixel) in the plot area
        """
        left, top, width, height = self.getPlotBoundsInPixels()
        xPlot = _utils.clamp(x, left, left + width)
        yPlot = _utils.clamp(y, top, top + height)
        return xPlot, yPlot

    def onMousePress(self, xPixel, yPixel, btn):
        """Handle mouse press event.

        :param float xPixel: X mouse position in pixels
        :param float yPixel: Y mouse position in pixels
        :param str btn: Mouse button in 'left', 'middle', 'right'
        """
        if self._isPositionInPlotArea(xPixel, yPixel) == (xPixel, yPixel):
            self._pressedButtons.append(btn)
            self._eventHandler.handleEvent('press', xPixel, yPixel, btn)

    def onMouseMove(self, xPixel, yPixel):
        """Handle mouse move event.

        :param float xPixel: X mouse position in pixels
        :param float yPixel: Y mouse position in pixels
        """
        inXPixel, inYPixel = self._isPositionInPlotArea(xPixel, yPixel)
        isCursorInPlot = inXPixel == xPixel and inYPixel == yPixel

        if self._cursorInPlot != isCursorInPlot:
            self._cursorInPlot = isCursorInPlot
            self._eventHandler.handleEvent(
                'enter' if self._cursorInPlot else 'leave')

        if isCursorInPlot:
            # Signal mouse move event
            dataPos = self.pixelToData(inXPixel, inYPixel)
            assert dataPos is not None

            btn = self._pressedButtons[-1] if self._pressedButtons else None
            event = PlotEvents.prepareMouseSignal(
                'mouseMoved', btn, dataPos[0], dataPos[1], xPixel, yPixel)
            self.notify(**event)

        # Either button was pressed in the plot or cursor is in the plot
        if isCursorInPlot or self._pressedButtons:
            self._eventHandler.handleEvent('move', inXPixel, inYPixel)

    def onMouseRelease(self, xPixel, yPixel, btn):
        """Handle mouse release event.

        :param float xPixel: X mouse position in pixels
        :param float yPixel: Y mouse position in pixels
        :param str btn: Mouse button in 'left', 'middle', 'right'
        """
        try:
            self._pressedButtons.remove(btn)
        except ValueError:
            pass
        else:
            xPixel, yPixel = self._isPositionInPlotArea(xPixel, yPixel)
            self._eventHandler.handleEvent('release', xPixel, yPixel, btn)

    def onMouseWheel(self, xPixel, yPixel, angleInDegrees):
        """Handle mouse wheel event.

        :param float xPixel: X mouse position in pixels
        :param float yPixel: Y mouse position in pixels
        :param float angleInDegrees: Angle corresponding to wheel motion.
                                     Positive for movement away from the user,
                                     negative for movement toward the user.
        """
        if self._isPositionInPlotArea(xPixel, yPixel) == (xPixel, yPixel):
            self._eventHandler.handleEvent(
                'wheel', xPixel, yPixel, angleInDegrees)

    def onMouseLeaveWidget(self):
        """Handle mouse leave widget event."""
        if self._cursorInPlot:
            self._cursorInPlot = False
            self._eventHandler.handleEvent('leave')

    # Interaction modes #

    def getInteractiveMode(self):
        """Returns the current interactive mode as a dict.

        The returned dict contains at least the key 'mode'.
        Mode can be: 'draw', 'pan', 'select', 'zoom'.
        It can also contains extra keys (e.g., 'color') specific to a mode
        as provided to :meth:`setInteractiveMode`.
        """
        return self._eventHandler.getInteractiveMode()

    def setInteractiveMode(self, mode, color='black',
                           shape='polygon', label=None,
                           zoomOnWheel=True, source=None, width=None):
        """Switch the interactive mode.

        :param str mode: The name of the interactive mode.
                         In 'draw', 'pan', 'select', 'zoom'.
        :param color: Only for 'draw' and 'zoom' modes.
                      Color to use for drawing selection area. Default black.
        :type color: Color description: The name as a str or
                     a tuple of 4 floats.
        :param str shape: Only for 'draw' mode. The kind of shape to draw.
                          In 'polygon', 'rectangle', 'line', 'vline', 'hline',
                          'freeline'.
                          Default is 'polygon'.
        :param str label: Only for 'draw' mode, sent in drawing events.
        :param bool zoomOnWheel: Toggle zoom on wheel support
        :param source: A user-defined object (typically the caller object)
                       that will be send in the interactiveModeChanged event,
                       to identify which object required a mode change.
                       Default: None
        :param float width: Width of the pencil. Only for draw pencil mode.
        """
        self._eventHandler.setInteractiveMode(mode, color, shape, label, width)
        self._eventHandler.zoomOnWheel = zoomOnWheel

        self.notify(
            'interactiveModeChanged', source=source)

    # Deprecated #

    def isDrawModeEnabled(self):
        """Deprecated, use :meth:`getInteractiveMode` instead.

        Return True if the current interactive state is drawing."""
        _logger.warning(
            'isDrawModeEnabled deprecated, use getInteractiveMode instead')
        return self.getInteractiveMode()['mode'] == 'draw'

    def setDrawModeEnabled(self, flag=True, shape='polygon', label=None,
                           color=None, **kwargs):
        """Deprecated, use :meth:`setInteractiveMode` instead.

        Set the drawing mode if flag is True and its parameters.

        If flag is False, only item selection is enabled.

        Warning: Zoom and drawing are not compatible and cannot be enabled
        simultaneously.

        :param bool flag: True to enable drawing and disable zoom and select.
        :param str shape: Type of item to be drawn in:
                          hline, vline, rectangle, polygon (default)
        :param str label: Associated text for identifying draw signals
        :param color: The color to use to draw the selection area
        :type color: string ("#RRGGBB") or 4 column unsigned byte array or
                     one of the predefined color names defined in Colors.py
        """
        _logger.warning(
            'setDrawModeEnabled deprecated, use setInteractiveMode instead')

        if kwargs:
            _logger.warning('setDrawModeEnabled ignores additional parameters')

        if color is None:
            color = 'black'

        if flag:
            self.setInteractiveMode('draw', shape=shape,
                                    label=label, color=color)
        elif self.getInteractiveMode()['mode'] == 'draw':
            self.setInteractiveMode('select')

    def getDrawMode(self):
        """Deprecated, use :meth:`getInteractiveMode` instead.

        Return the draw mode parameters as a dict of None.

        It returns None if the interactive mode is not a drawing mode,
        otherwise, it returns a dict containing the drawing mode parameters
        as provided to :meth:`setDrawModeEnabled`.
        """
        _logger.warning(
            'getDrawMode deprecated, use getInteractiveMode instead')
        mode = self.getInteractiveMode()
        return mode if mode['mode'] == 'draw' else None

    def isZoomModeEnabled(self):
        """Deprecated, use :meth:`getInteractiveMode` instead.

        Return True if the current interactive state is zooming."""
        _logger.warning(
            'isZoomModeEnabled deprecated, use getInteractiveMode instead')
        return self.getInteractiveMode()['mode'] == 'zoom'

    def setZoomModeEnabled(self, flag=True, color=None):
        """Deprecated, use :meth:`setInteractiveMode` instead.

        Set the zoom mode if flag is True, else item selection is enabled.

        Warning: Zoom and drawing are not compatible and cannot be enabled
        simultaneously

        :param bool flag: If True, enable zoom and select mode.
        :param color: The color to use to draw the selection area.
                      (Default: 'black')
        :param color: The color to use to draw the selection area
        :type color: string ("#RRGGBB") or 4 column unsigned byte array or
                     one of the predefined color names defined in Colors.py
        """
        _logger.warning(
            'setZoomModeEnabled deprecated, use setInteractiveMode instead')
        if color is None:
            color = 'black'

        if flag:
            self.setInteractiveMode('zoom', color=color)
        elif self.getInteractiveMode()['mode'] == 'zoom':
            self.setInteractiveMode('select')

    def insertMarker(self, *args, **kwargs):
        """Deprecated, use :meth:`addMarker` instead."""
        _logger.warning(
            'insertMarker deprecated, use addMarker instead.')
        return self.addMarker(*args, **kwargs)

    def insertXMarker(self, *args, **kwargs):
        """Deprecated, use :meth:`addXMarker` instead."""
        _logger.warning(
            'insertXMarker deprecated, use addXMarker instead.')
        return self.addXMarker(*args, **kwargs)

    def insertYMarker(self, *args, **kwargs):
        """Deprecated, use :meth:`addYMarker` instead."""
        _logger.warning(
            'insertYMarker deprecated, use addYMarker instead.')
        return self.addYMarker(*args, **kwargs)

    def isActiveCurveHandlingEnabled(self):
        """Deprecated, use :meth:`isActiveCurveHandling` instead."""
        _logger.warning(
            'isActiveCurveHandlingEnabled deprecated, '
            'use isActiveCurveHandling instead.')
        return self.isActiveCurveHandling()

    def enableActiveCurveHandling(self, *args, **kwargs):
        """Deprecated, use :meth:`setActiveCurveHandling` instead."""
        _logger.warning(
            'enableActiveCurveHandling deprecated, '
            'use setActiveCurveHandling instead.')
        return self.setActiveCurveHandling(*args, **kwargs)

    def invertYAxis(self, *args, **kwargs):
        """Deprecated, use :meth:`setYAxisInverted` instead."""
        _logger.warning('invertYAxis deprecated, '
                        'use setYAxisInverted instead.')
        return self.setYAxisInverted(*args, **kwargs)

    def showGrid(self, flag=True):
        """Deprecated, use :meth:`setGraphGrid` instead."""
        _logger.warning("showGrid deprecated, use setGraphGrid instead")
        if flag in (0, False):
            flag = None
        elif flag in (1, True):
            flag = 'major'
        else:
            flag = 'both'
        return self.setGraphGrid(flag)

    def keepDataAspectRatio(self, *args, **kwargs):
        """Deprecated, use :meth:`setKeepDataAspectRatio`."""
        _logger.warning('keepDataAspectRatio deprecated,'
                        'use setKeepDataAspectRatio instead')
        return self.setKeepDataAspectRatio(*args, **kwargs)<|MERGE_RESOLUTION|>--- conflicted
+++ resolved
@@ -814,11 +814,7 @@
 
     def addScatter(self, x, y, value, legend=None, colormap=None,
                    info=None, symbol=None, xerror=None, yerror=None,
-<<<<<<< HEAD
-                   z=None, resetzoom=True, copy=True):
-=======
                    z=None, copy=True):
->>>>>>> 506735d4
         """Add a (x, y, value) scatter to the graph.
 
         Scatters are uniquely identified by their legend.
@@ -859,26 +855,16 @@
         :type yerror: A float, or a numpy.ndarray of float32. See xerror.
         :param int z: Layer on which to draw the scatter (default: 1)
                       This allows to control the overlay.
-<<<<<<< HEAD
-
-        :param bool resetzoom: True (the default) to reset the zoom.
-=======
->>>>>>> 506735d4
+
         :param bool copy: True make a copy of the data (default),
                           False to use provided arrays.
         :returns: The key string identify this scatter
         """
         legend = 'Unnamed scatter 1.1' if legend is None else str(legend)
 
-<<<<<<< HEAD
-        # # Check if scatter was previously active
-        # wasActive = self._getActiveItem(kind='scatter',
-        #                                 just_legend=True) == legend
-=======
         # Check if scatter was previously active
         wasActive = self._getActiveItem(kind='scatter',
                                         just_legend=True) == legend
->>>>>>> 506735d4
 
         # Create/Update curve object
         scatter = self._getItem(kind='scatter', legend=legend)
@@ -911,21 +897,9 @@
         self.notify(
             'contentChanged', action='add', kind='scatter', legend=legend)
 
-<<<<<<< HEAD
-        # if wasActive:      # FIXME: remove if no longer needed
-        #     self._setActiveItem('scatter', scatter.getLegend())
-
-        if resetzoom:
-            # We ask for a zoom reset in order to handle the plot scaling
-            # if the user does not want that, autoscale of the different
-            # axes has to be set to off.
-            self.resetZoom()
-
-=======
         if wasActive:
             self._setActiveItem('scatter', scatter.getLegend())
-        
->>>>>>> 506735d4
+
         return legend
 
     def addItem(self, xdata, ydata, legend=None, info=None,
