# coding: utf-8
# /*##########################################################################
#
# Copyright (c) 2017-2020 European Synchrotron Radiation Facility
#
# Permission is hereby granted, free of charge, to any person obtaining a copy
# of this software and associated documentation files (the "Software"), to deal
# in the Software without restriction, including without limitation the rights
# to use, copy, modify, merge, publish, distribute, sublicense, and/or sell
# copies of the Software, and to permit persons to whom the Software is
# furnished to do so, subject to the following conditions:
#
# The above copyright notice and this permission notice shall be included in
# all copies or substantial portions of the Software.
#
# THE SOFTWARE IS PROVIDED "AS IS", WITHOUT WARRANTY OF ANY KIND, EXPRESS OR
# IMPLIED, INCLUDING BUT NOT LIMITED TO THE WARRANTIES OF MERCHANTABILITY,
# FITNESS FOR A PARTICULAR PURPOSE AND NONINFRINGEMENT. IN NO EVENT SHALL THE
# AUTHORS OR COPYRIGHT HOLDERS BE LIABLE FOR ANY CLAIM, DAMAGES OR OTHER
# LIABILITY, WHETHER IN AN ACTION OF CONTRACT, TORT OR OTHERWISE, ARISING FROM,
# OUT OF OR IN CONNECTION WITH THE SOFTWARE OR THE USE OR OTHER DEALINGS IN
# THE SOFTWARE.
#
# ###########################################################################*/
"""This module provides the :class:`ImageData` and :class:`ImageRgba` items
of the :class:`Plot`.
"""

__authors__ = ["T. Vincent"]
__license__ = "MIT"
__date__ = "07/12/2020"

try:
    from collections import abc
except ImportError:  # Python2 support
    import collections as abc
import logging

import numpy

from ....utils.proxy import docstring
from .core import (DataItem, LabelsMixIn, DraggableMixIn, ColormapMixIn,
                   AlphaMixIn, ItemChangedType)

_logger = logging.getLogger(__name__)


def _convertImageToRgba32(image, copy=True):
    """Convert an RGB or RGBA image to RGBA32.

    It converts from floats in [0, 1], bool, integer and uint in [0, 255]

    If the input image is already an RGBA32 image,
    the returned image shares the same data.

    :param image: Image to convert to
    :type image: numpy.ndarray with 3 dimensions: height, width, color channels
    :param bool copy: True (Default) to get a copy, False, avoid copy if possible
    :return: The image converted to RGBA32 with dimension: (height, width, 4)
    :rtype: numpy.ndarray of uint8
    """
    assert image.ndim == 3
    assert image.shape[-1] in (3, 4)

    # Convert type to uint8
    if image.dtype.name != 'uint8':
        if image.dtype.kind == 'f':  # Float in [0, 1]
            image = (numpy.clip(image, 0., 1.) * 255).astype(numpy.uint8)
        elif image.dtype.kind == 'b':  # boolean
            image = image.astype(numpy.uint8) * 255
        elif image.dtype.kind in ('i', 'u'):  # int, uint
            image = numpy.clip(image, 0, 255).astype(numpy.uint8)
        else:
            raise ValueError('Unsupported image dtype: %s', image.dtype.name)
        copy = False  # A copy as already been done, avoid next one

    # Convert RGB to RGBA
    if image.shape[-1] == 3:
        new_image = numpy.empty((image.shape[0], image.shape[1], 4),
                                dtype=numpy.uint8)
        new_image[:,:,:3] = image
        new_image[:,:, 3] = 255
        return new_image  # This is a copy anyway
    else:
        return numpy.array(image, copy=copy)


class ImageBase(DataItem, LabelsMixIn, DraggableMixIn, AlphaMixIn):
    """Description of an image

    :param numpy.ndarray data: Initial image data
    """

    def __init__(self, data=None, mask=None):
        DataItem.__init__(self)
        LabelsMixIn.__init__(self)
        DraggableMixIn.__init__(self)
        AlphaMixIn.__init__(self)
        if data is None:
            data = numpy.zeros((0, 0, 4), dtype=numpy.uint8)
        self._data = data
        self._mask = mask
        self._masked = None  # NaN masked float32 representation if the data
        self._origin = (0., 0.)
        self._scale = (1., 1.)

    def __getitem__(self, item):
        """Compatibility with PyMca and silx <= 0.4.0"""
        if isinstance(item, slice):
            return [self[index] for index in range(*item.indices(5))]
        elif item == 0:
            return self.getData(copy=False)
        elif item == 1:
            return self.getName()
        elif item == 2:
            info = self.getInfo(copy=False)
            return {} if info is None else info
        elif item == 3:
            return None
        elif item == 4:
            params = {
                'info': self.getInfo(),
                'origin': self.getOrigin(),
                'scale': self.getScale(),
                'z': self.getZValue(),
                'selectable': self.isSelectable(),
                'draggable': self.isDraggable(),
                'colormap': None,
                'xlabel': self.getXLabel(),
                'ylabel': self.getYLabel(),
            }
            return params
        else:
            raise IndexError("Index out of range: %s" % str(item))

    def _isPlotLinear(self, plot):
        """Return True if plot only uses linear scale for both of x and y
        axes."""
        linear = plot.getXAxis().LINEAR
        if plot.getXAxis().getScale() != linear:
            return False
        if plot.getYAxis().getScale() != linear:
            return False
        return True

    def _getBounds(self):
        if self.getData(copy=False).size == 0:  # Empty data
            return None

        height, width = self.getData(copy=False).shape[:2]
        origin = self.getOrigin()
        scale = self.getScale()
        # Taking care of scale might be < 0
        xmin, xmax = origin[0], origin[0] + width * scale[0]
        if xmin > xmax:
            xmin, xmax = xmax, xmin
        # Taking care of scale might be < 0
        ymin, ymax = origin[1], origin[1] + height * scale[1]
        if ymin > ymax:
            ymin, ymax = ymax, ymin

        plot = self.getPlot()
        if plot is not None and not self._isPlotLinear(plot):
            return None
        else:
            return xmin, xmax, ymin, ymax

    @docstring(DraggableMixIn)
    def drag(self, from_, to):
        origin = self.getOrigin()
        self.setOrigin((origin[0] + to[0] - from_[0],
                        origin[1] + to[1] - from_[1]))

    def getData(self, copy=True):
        """Returns the image data

        :param bool copy: True (Default) to get a copy,
                          False to use internal representation (do not modify!)
        :rtype: numpy.ndarray
        """
        return numpy.array(self._data, copy=copy)

    def setData(self, data):
        """Set the image data

        :param numpy.ndarray data:
        """
        self._data = data
        self._boundsChanged()
        self._updated(ItemChangedType.DATA)
        self._masked = None

    def getMaskData(self, copy=True):
        """Returns the mask data

        :param bool copy: True (Default) to get a copy,
                          False to use internal representation (do not modify!)
        :rtype: numpy.ndarray
        """
        return None if self._mask is None else numpy.array(self._mask, copy=copy)

    def setMaskData(self, mask, copy=True):
        """Set the image data

        :param numpy.ndarray data:
        """
        print("in Image.setMaskData")
        if mask is not None and self._data is not None:
            if mask.size and mask.shape != self._data.shape[:2]:
                _logger.warning("Unconsistent shape between mask and data %s, %s", mask.shape, self._data.shape)
<<<<<<< HEAD
        if id(mask) != id(self._mask):
            self._masked = None
            if "_flushColormapCache" in self.__dict__:
                self._flushColormapCache()
            self._mask = None if mask is None else numpy.array(mask, copy=copy)
            self._updated(ItemChangedType.MASK)
=======
        self._masked = None
        self._mask = None if mask is None else numpy.array(mask, copy=copy)
        #if mask is not self._masked:
        self._updated(ItemChangedType.MASK)
>>>>>>> ec2cf92f

    def getMaskedData(self):
        """Retirieve the NaN-masked image
        
        :rtype: numpy.ndarray of dtype numpy.float32
        """
        if self._masked is None:
            masked = numpy.array(self._data, dtype=numpy.float32, copy=True)
            if self._mask is not None:
                masked[numpy.where(self._mask)] = numpy.nan
            self._masked = masked
        return self._masked

    def getRgbaImageData(self, copy=True):
        """Get the displayed RGB(A) image

        :returns: numpy.ndarray of uint8 of shape (height, width, 4)
        """
        raise NotImplementedError('This MUST be implemented in sub-class')

    def getOrigin(self):
        """Returns the offset from origin at which to display the image.

        :rtype: 2-tuple of float
        """
        return self._origin

    def setOrigin(self, origin):
        """Set the offset from origin at which to display the image.

        :param origin: (ox, oy) Offset from origin
        :type origin: float or 2-tuple of float
        """
        if isinstance(origin, abc.Sequence):
            origin = float(origin[0]), float(origin[1])
        else:  # single value origin
            origin = float(origin), float(origin)
        if origin != self._origin:
            self._origin = origin
            self._boundsChanged()
            self._updated(ItemChangedType.POSITION)

    def getScale(self):
        """Returns the scale of the image in data coordinates.

        :rtype: 2-tuple of float
        """
        return self._scale

    def setScale(self, scale):
        """Set the scale of the image

        :param scale: (sx, sy) Scale of the image
        :type scale: float or 2-tuple of float
        """
        if isinstance(scale, abc.Sequence):
            scale = float(scale[0]), float(scale[1])
        else:  # single value scale
            scale = float(scale), float(scale)

        if scale != self._scale:
            self._scale = scale
            self._boundsChanged()
            self._updated(ItemChangedType.SCALE)


class ImageData(ImageBase, ColormapMixIn):
    """Description of a data image with a colormap"""

    def __init__(self):
        ImageBase.__init__(self, numpy.zeros((0, 0), dtype=numpy.float32))
        ColormapMixIn.__init__(self)
        self._alternativeImage = None
        self.__alpha = None

    def _addBackendRenderer(self, backend):
        """Update backend renderer"""
        plot = self.getPlot()
        assert plot is not None
        if not self._isPlotLinear(plot):
            # Do not render with non linear scales
            return None

        if (self.getAlternativeImageData(copy=False) is not None or
                self.getAlphaData(copy=False) is not None):
            dataToUse = self.getRgbaImageData(copy=False)
        else:
            dataToUse = self.getData(copy=False)

        if dataToUse.size == 0:
            return None  # No data to display

        colormap = self.getColormap()
        if colormap.isAutoscale():
            # Avoid backend to compute autoscale: use item cache
            colormap = colormap.copy()
            colormap.setVRange(*colormap.getColormapRange(self))

        return backend.addImage(dataToUse,
                                origin=self.getOrigin(),
                                scale=self.getScale(),
                                colormap=colormap,
                                alpha=self.getAlpha())

    def __getitem__(self, item):
        """Compatibility with PyMca and silx <= 0.4.0"""
        if item == 3:
            return self.getAlternativeImageData(copy=False)

        params = ImageBase.__getitem__(self, item)
        if item == 4:
            params['colormap'] = self.getColormap()

        return params

    def getRgbaImageData(self, copy=True):
        """Get the displayed RGB(A) image

        :returns: Array of uint8 of shape (height, width, 4)
        :rtype: numpy.ndarray
        """
        alternative = self.getAlternativeImageData(copy=False)
        if alternative is not None:
            return _convertImageToRgba32(alternative, copy=copy)
        else:
            # Apply colormap, in this case an new array is always returned
            colormap = self.getColormap()
            image = colormap.applyToData(self)
            alphaImage = self.getAlphaData(copy=False)
            if alphaImage is not None:
                # Apply transparency
                image[:,:, 3] = image[:,:, 3] * alphaImage
            return image

    def getAlternativeImageData(self, copy=True):
        """Get the optional RGBA image that is displayed instead of the data

        :param bool copy: True (Default) to get a copy,
            False to use internal representation (do not modify!)
        :rtype: Union[None,numpy.ndarray]
        """
        if self._alternativeImage is None:
            return None
        else:
            return numpy.array(self._alternativeImage, copy=copy)

    def getAlphaData(self, copy=True):
        """Get the optional transparency image applied on the data

        :param bool copy: True (Default) to get a copy,
            False to use internal representation (do not modify!)
        :rtype: Union[None,numpy.ndarray]
        """
        if self.__alpha is None:
            return None
        else:
            return numpy.array(self.__alpha, copy=copy)

    def getColormappedData(self, copy=True):
        """Returns the data used to compute the displayed colors

        :param bool copy: True to get a copy,
            False to get internal data (do not modify!).
        :rtype: Union[None,numpy.ndarray]
        """
        data = ColormapMixIn.getColormappedData(self, copy=copy)
        if data is None:
            return None
        else:
            masked = numpy.array(data, dtype=numpy.float32, copy=True)
            mask = self.getMaskData(copy=False)
            if mask is not None:
                print("In getColormappedData, masked pixels are ", mask.sum())
                masked[numpy.where(mask)] = numpy.nan
            return masked

    def setData(self, data, alternative=None, alpha=None, copy=True):
        """"Set the image data and optionally an alternative RGB(A) representation

        :param numpy.ndarray data: Data array with 2 dimensions (h, w)
        :param alternative: RGB(A) image to display instead of data,
                            shape: (h, w, 3 or 4)
        :type alternative: Union[None,numpy.ndarray]
        :param alpha: An array of transparency value in [0, 1] to use for
                      display with shape: (h, w)
        :type alpha: Union[None,numpy.ndarray]
        :param bool copy: True (Default) to get a copy,
                          False to use internal representation (do not modify!)
        """
        print("ImageData.setData update image")
        data = numpy.array(data, copy=copy)
        assert data.ndim == 2
        if data.dtype.kind == 'b':
            _logger.warning(
                'Converting boolean image to int8 to plot it.')
            data = numpy.array(data, copy=False, dtype=numpy.int8)
        elif numpy.iscomplexobj(data):
            _logger.warning(
                'Converting complex image to absolute value to plot it.')
            data = numpy.absolute(data)
        if self._mask is not None:
            masked_data = numpy.array(data, dtype=numpy.float32, copy=True)
            masked_data[numpy.where(self._mask)] = numpy.NaN
            print("ImageData.setData Update with masked image")
            self._setColormappedData(masked_data, copy=False)
        else:
            self._setColormappedData(data, copy=False)

        if alternative is not None:
            alternative = numpy.array(alternative, copy=copy)
            assert alternative.ndim == 3
            assert alternative.shape[2] in (3, 4)
            assert alternative.shape[:2] == data.shape[:2]
        self._alternativeImage = alternative

        if alpha is not None:
            alpha = numpy.array(alpha, copy=copy)
            assert alpha.shape == data.shape
            if alpha.dtype.kind != 'f':
                alpha = alpha.astype(numpy.float32)
            if numpy.any(numpy.logical_or(alpha < 0., alpha > 1.)):
                alpha = numpy.clip(alpha, 0., 1.)
        self.__alpha = alpha

        super().setData(data)


class ImageRgba(ImageBase):
    """Description of an RGB(A) image"""

    def __init__(self):
        ImageBase.__init__(self, numpy.zeros((0, 0, 4), dtype=numpy.uint8))

    def _addBackendRenderer(self, backend):
        """Update backend renderer"""
        plot = self.getPlot()
        assert plot is not None
        if not self._isPlotLinear(plot):
            # Do not render with non linear scales
            return None

        data = self.getData(copy=False)

        if data.size == 0:
            return None  # No data to display

        return backend.addImage(data,
                                origin=self.getOrigin(),
                                scale=self.getScale(),
                                colormap=None,
                                alpha=self.getAlpha())

    def getRgbaImageData(self, copy=True):
        """Get the displayed RGB(A) image

        :returns: numpy.ndarray of uint8 of shape (height, width, 4)
        """
        return _convertImageToRgba32(self.getData(copy=False), copy=copy)

    def setData(self, data, copy=True):
        """Set the image data

        :param data: RGB(A) image data to set
        :param bool copy: True (Default) to get a copy,
                          False to use internal representation (do not modify!)
        """
        data = numpy.array(data, copy=copy)
        assert data.ndim == 3
        assert data.shape[-1] in (3, 4)
        super().setData(data)


class MaskImageData(ImageData):
    """Description of an image used as a mask.

    This class is used to flag mask items. This information is used to improve
    internal silx widgets.
    """
    pass


class ImageStack(ImageData):
    """Item to store a stack of images and to show it in the plot as one
    of the images of the stack.

    The stack is a 3D array ordered this way: `frame id, y, x`.
    So the first image of the stack can be reached this way: `stack[0, :, :]`
    """

    def __init__(self):
        ImageData.__init__(self)
        self.__stack = None
        """A 3D numpy array (or a mimic one, see ListOfImages)"""
        self.__stackPosition = None
        """Displayed position in the cube"""

    def setStackData(self, stack, position=None, copy=True):
        """Set the stack data

        :param stack: A 3D numpy array like
        :param int position: The position of the displayed image in the stack
        :param bool copy: True (Default) to get a copy,
                          False to use internal representation (do not modify!)
        """
        if self.__stack is stack:
            return
        if copy:
            stack = numpy.array(stack)
        assert stack.ndim == 3
        self.__stack = stack
        if position is not None:
            self.__stackPosition = position
        if self.__stackPosition is None:
            self.__stackPosition = 0
        self.__updateDisplayedData()

    def getStackData(self, copy=True):
        """Get the stored stack array.

        :param bool copy: True (Default) to get a copy,
                          False to use internal representation (do not modify!)
        :rtype: A 3D numpy array, or numpy array like
        """
        if copy:
            return numpy.array(self.__stack)
        else:
            return self.__stack

    def setStackPosition(self, pos):
        """Set the displayed position on the stack.

        This function will clamp the stack position according to
        the real size of the first axis of the stack.

        :param int pos: A position on the first axis of the stack.
        """
        if self.__stackPosition == pos:
            return
        self.__stackPosition = pos
        self.__updateDisplayedData()

    def getStackPosition(self):
        """Get the displayed position of the stack.

        :rtype: int
        """
        return self.__stackPosition

    def __updateDisplayedData(self):
        """Update the displayed frame whenever the stack or the stack
        position are updated."""
        if self.__stack is None or self.__stackPosition is None:
            empty = numpy.array([]).reshape(0, 0)
            self.setData(empty, copy=False)
            return
        size = len(self.__stack)
        self.__stackPosition = numpy.clip(self.__stackPosition, 0, size)
        self.setData(self.__stack[self.__stackPosition], copy=False)<|MERGE_RESOLUTION|>--- conflicted
+++ resolved
@@ -208,19 +208,12 @@
         if mask is not None and self._data is not None:
             if mask.size and mask.shape != self._data.shape[:2]:
                 _logger.warning("Unconsistent shape between mask and data %s, %s", mask.shape, self._data.shape)
-<<<<<<< HEAD
         if id(mask) != id(self._mask):
             self._masked = None
             if "_flushColormapCache" in self.__dict__:
                 self._flushColormapCache()
             self._mask = None if mask is None else numpy.array(mask, copy=copy)
             self._updated(ItemChangedType.MASK)
-=======
-        self._masked = None
-        self._mask = None if mask is None else numpy.array(mask, copy=copy)
-        #if mask is not self._masked:
-        self._updated(ItemChangedType.MASK)
->>>>>>> ec2cf92f
 
     def getMaskedData(self):
         """Retirieve the NaN-masked image
@@ -379,24 +372,6 @@
         else:
             return numpy.array(self.__alpha, copy=copy)
 
-    def getColormappedData(self, copy=True):
-        """Returns the data used to compute the displayed colors
-
-        :param bool copy: True to get a copy,
-            False to get internal data (do not modify!).
-        :rtype: Union[None,numpy.ndarray]
-        """
-        data = ColormapMixIn.getColormappedData(self, copy=copy)
-        if data is None:
-            return None
-        else:
-            masked = numpy.array(data, dtype=numpy.float32, copy=True)
-            mask = self.getMaskData(copy=False)
-            if mask is not None:
-                print("In getColormappedData, masked pixels are ", mask.sum())
-                masked[numpy.where(mask)] = numpy.nan
-            return masked
-
     def setData(self, data, alternative=None, alpha=None, copy=True):
         """"Set the image data and optionally an alternative RGB(A) representation
 
@@ -410,7 +385,6 @@
         :param bool copy: True (Default) to get a copy,
                           False to use internal representation (do not modify!)
         """
-        print("ImageData.setData update image")
         data = numpy.array(data, copy=copy)
         assert data.ndim == 2
         if data.dtype.kind == 'b':
@@ -421,13 +395,7 @@
             _logger.warning(
                 'Converting complex image to absolute value to plot it.')
             data = numpy.absolute(data)
-        if self._mask is not None:
-            masked_data = numpy.array(data, dtype=numpy.float32, copy=True)
-            masked_data[numpy.where(self._mask)] = numpy.NaN
-            print("ImageData.setData Update with masked image")
-            self._setColormappedData(masked_data, copy=False)
-        else:
-            self._setColormappedData(data, copy=False)
+        self._setColormappedData(data, copy=False)
 
         if alternative is not None:
             alternative = numpy.array(alternative, copy=copy)
