/*##########################################################################
#
# Copyright (c) 2017 European Synchrotron Radiation Facility
#
# Permission is hereby granted, free of charge, to any person obtaining a copy
# of this software and associated documentation files (the "Software"), to deal
# in the Software without restriction, including without limitation the rights
# to use, copy, modify, merge, publish, distribute, sublicense, and/or sell
# copies of the Software, and to permit persons to whom the Software is
# furnished to do so, subject to the following conditions:
#
# The above copyright notice and this permission notice shall be included in
# all copies or substantial portions of the Software.
#
# THE SOFTWARE IS PROVIDED "AS IS", WITHOUT WARRANTY OF ANY KIND, EXPRESS OR
# IMPLIED, INCLUDING BUT NOT LIMITED TO THE WARRANTIES OF MERCHANTABILITY,
# FITNESS FOR A PARTICULAR PURPOSE AND NONINFRINGEMENT. IN NO EVENT SHALL THE
# AUTHORS OR COPYRIGHT HOLDERS BE LIABLE FOR ANY CLAIM, DAMAGES OR OTHER
# LIABILITY, WHETHER IN AN ACTION OF CONTRACT, TORT OR OTHERWISE, ARISING FROM,
# OUT OF OR IN CONNECTION WITH THE SOFTWARE OR THE USE OR OTHER DEALINGS IN
# THE SOFTWARE.
#
# ###########################################################################*/
// __authors__ = ["H. Payno"]
// __license__ = "MIT"
// __date__ = "10/02/2017"

#ifndef MEDIAN_FILTER
#define MEDIAN_FILTER

#include <vector>
#include <assert.h>
#include <algorithm>
#include <signal.h>

// Simple function browsing a deque and registring the min and max values
// and if those values are unique or not
template<typename T>
void getMinMax(std::vector<const T*>& v, T& min, T&max){
    // init min and max values
    typename std::vector<const T*>::const_iterator it = v.begin();
    if (v.size() == 0){
        raise(SIGINT);
    }else{
        min = max = *(*it);
    }
    it++;

    // Browse all the deque
    while(it!=v.end()){
        // check if repeated (should always be before min/max setting)
        if(*(*it) > max) max = *(*it);
        if(*(*it) < min) min = *(*it);

        it++;
    }
}

template<typename T>
bool cmp(const T* a, const T* b){
    return *a < *b;
}

template<typename T>
const T* median(std::vector<const T*>& v) {
    std::nth_element(v.begin(), v.begin() + v.size()/2, v.end(), cmp<T>);
    return v[v.size()/2];
}

// Browse the column of pixel_x
template<typename T>
void median_filter(
    const T* input, 
    T* output,
    int* kernel_dim,        // two values : 0:width, 1:height
    int* image_dim,         // two values : 0:width, 1:height
    int x_pixel,            // the x pixel to process
    int y_pixel_range_min,
    int y_pixel_range_max,
    bool conditioannal){
    
    assert(kernel_dim[0] > 0);
    assert(kernel_dim[1] > 0);
    assert(x_pixel >= 0);
    assert(image_dim[0] > 0);
    assert(image_dim[1] > 0);
    assert(x_pixel_range_max < image_dim[0]);
    assert(y_pixel_range_max < image_dim[1]);
    assert(x_pixel_range_min <= x_pixel_range_max);
    assert(y_pixel_range_min <= y_pixel_range_max);
    // # kernel odd
    assert((kernel_dim[0] - 1)%2 == 0);
    assert((kernel_dim[1] - 1)%2 == 0);

    // # this should be move up to avoid calculation each time
    int halfKernel_x = (kernel_dim[1] - 1) / 2;
    int halfKernel_y = (kernel_dim[0] - 1) / 2;

    // init buffer
    // fill the buffer for the first iteration
    // we are treating
    std::vector<const T*> window_values(kernel_dim[0]*kernel_dim[1]);

    for(int pixel_y=y_pixel_range_min; pixel_y <= y_pixel_range_max; pixel_y ++ ){
        typename std::vector<const T*>::iterator it = window_values.begin();
        // fill the vector
        for(int win_y=pixel_y-halfKernel_y; win_y<= pixel_y+halfKernel_y; win_y++)
        {
            for(int win_x = x_pixel-halfKernel_x; win_x <= x_pixel+halfKernel_x; win_x++)
            {
                int index_x = std::min(std::max(win_x, 0), image_dim[0] - 1);
                int index_y = std::min(std::max(win_y, 0), image_dim[1] - 1);
                *it = (&input[index_y*image_dim[0] + index_x]);
                ++it;
            }
<<<<<<< HEAD
            const T* currentPixelValue = &input[image_dim[0]*pixel_y + pixel_x];
            // change value for the median, only if we don't intend to use the 
            // conditionnal or if the value of the pixel is one of the extrema
            // of the pixel value
            if (conditioannal == true){
                T min = 0;
                T max = 0;
                getMinMax(window_values, min, max);
                // In conditionnal point we are only setting the value to the pixel
                // if the value is the min or max and unique
                if ((*currentPixelValue == max) || (*currentPixelValue == min)){
                    output[image_dim[0]*pixel_y + pixel_x] = *(median<T>(window_values));
                }else{
                    output[image_dim[0]*pixel_y + pixel_x] = *currentPixelValue;
                }
=======
        }

        const T* currentPixelValue = &input[image_dim[0]*pixel_y + x_pixel];
        // change value for the median, only if we don't intend to use the 
        // conditional or if the value of the pixel is one of the extrema
        // of the pixel value
        if (conditional == true){
            T min = 0;
            T max = 0;
            getMinMax(window_values, min, max);
            // In conditional point we are only setting the value to the pixel
            // if the value is the min or max and unique
            if ((*currentPixelValue == max) || (*currentPixelValue == min)){
                output[image_dim[0]*pixel_y + x_pixel] = *(median<T>(window_values));
>>>>>>> 6c311303
            }else{
                output[image_dim[0]*pixel_y + x_pixel] = *currentPixelValue;
            }
        }else{
            output[image_dim[0]*pixel_y + x_pixel] = *(median<T>(window_values));
        }
    }
}

#endif // MEDIAN_FILTER<|MERGE_RESOLUTION|>--- conflicted
+++ resolved
@@ -77,7 +77,7 @@
     int x_pixel,            // the x pixel to process
     int y_pixel_range_min,
     int y_pixel_range_max,
-    bool conditioannal){
+    bool conditional){
     
     assert(kernel_dim[0] > 0);
     assert(kernel_dim[1] > 0);
@@ -113,23 +113,6 @@
                 *it = (&input[index_y*image_dim[0] + index_x]);
                 ++it;
             }
-<<<<<<< HEAD
-            const T* currentPixelValue = &input[image_dim[0]*pixel_y + pixel_x];
-            // change value for the median, only if we don't intend to use the 
-            // conditionnal or if the value of the pixel is one of the extrema
-            // of the pixel value
-            if (conditioannal == true){
-                T min = 0;
-                T max = 0;
-                getMinMax(window_values, min, max);
-                // In conditionnal point we are only setting the value to the pixel
-                // if the value is the min or max and unique
-                if ((*currentPixelValue == max) || (*currentPixelValue == min)){
-                    output[image_dim[0]*pixel_y + pixel_x] = *(median<T>(window_values));
-                }else{
-                    output[image_dim[0]*pixel_y + pixel_x] = *currentPixelValue;
-                }
-=======
         }
 
         const T* currentPixelValue = &input[image_dim[0]*pixel_y + x_pixel];
@@ -144,7 +127,6 @@
             // if the value is the min or max and unique
             if ((*currentPixelValue == max) || (*currentPixelValue == min)){
                 output[image_dim[0]*pixel_y + x_pixel] = *(median<T>(window_values));
->>>>>>> 6c311303
             }else{
                 output[image_dim[0]*pixel_y + x_pixel] = *currentPixelValue;
             }
