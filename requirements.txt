--- conflicted
+++ resolved
@@ -14,12 +14,8 @@
 qtconsole                 # For silx.gui.console
 matplotlib >= 1.2.0       # For silx.gui.plot
 PyOpenGL                  # For silx.gui.plot3d
-<<<<<<< HEAD
-Pillow                    # for silx.opencl.image.test
+Pillow                    # For silx.opencl.image.test
 dateutil                  # For silx.gui.plot
-=======
-Pillow                    # For silx.opencl.image.test
->>>>>>> 511513c1
 
 # PyQt4, PyQt5 or PySide  # For silx.gui
 # Try to install a Qt binding from a wheel
