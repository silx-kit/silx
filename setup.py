#!/usr/bin/python
# coding: utf8
# /*##########################################################################
#
# Copyright (c) 2015-2016 European Synchrotron Radiation Facility
#
# Permission is hereby granted, free of charge, to any person obtaining a copy
# of this software and associated documentation files (the "Software"), to deal
# in the Software without restriction, including without limitation the rights
# to use, copy, modify, merge, publish, distribute, sublicense, and/or sell
# copies of the Software, and to permit persons to whom the Software is
# furnished to do so, subject to the following conditions:
#
# The above copyright notice and this permission notice shall be included in
# all copies or substantial portions of the Software.
#
# THE SOFTWARE IS PROVIDED "AS IS", WITHOUT WARRANTY OF ANY KIND, EXPRESS OR
# IMPLIED, INCLUDING BUT NOT LIMITED TO THE WARRANTIES OF MERCHANTABILITY,
# FITNESS FOR A PARTICULAR PURPOSE AND NONINFRINGEMENT. IN NO EVENT SHALL THE
# AUTHORS OR COPYRIGHT HOLDERS BE LIABLE FOR ANY CLAIM, DAMAGES OR OTHER
# LIABILITY, WHETHER IN AN ACTION OF CONTRACT, TORT OR OTHERWISE, ARISING FROM,
# OUT OF OR IN CONNECTION WITH THE SOFTWARE OR THE USE OR OTHER DEALINGS IN
# THE SOFTWARE.
#
# ###########################################################################*/

__authors__ = ["Jérôme Kieffer", "Thomas Vincent"]
__date__ = "16/03/2016"
__license__ = "MIT"


import sys
import os
import platform

from numpy.distutils.misc_util import Configuration

try:
    from setuptools import setup
    from setuptools.command.build_py import build_py as _build_py
    from setuptools.command.build_ext import build_ext
    from setuptools.command.sdist import sdist
except ImportError:
    from numpy.distutils.core import setup
    from distutils.command.build_py import build_py as _build_py
    from distutils.command.build_ext import build_ext
    from distutils.command.sdist import sdist

PROJECT = "silx"
cmdclass = {}


# Check if action requires build/install
DRY_RUN = len(sys.argv) == 1 or (len(sys.argv) >= 2 and (
    '--help' in sys.argv[1:] or
    sys.argv[1] in ('--help-commands', 'egg_info', '--version',
                    'clean', '--name')))

def get_version():
    import version
    return version.strictversion


def get_readme():
    dirname = os.path.dirname(os.path.abspath(__file__))
    with open(os.path.join(dirname, "README.rst"), "r") as fp:
        long_description = fp.read()
    return long_description


classifiers = ["Development Status :: 1 - Planning",
               "Environment :: Console",
               "Environment :: MacOS X",
               "Environment :: Win32 (MS Windows)",
               "Environment :: X11 Applications :: Qt",
               "Intended Audience :: Education",
               "Intended Audience :: Science/Research",
               "License :: OSI Approved :: MIT License",
               "Natural Language :: English",
               "Operating System :: Microsoft :: Windows",
               "Operating System :: POSIX",
               "Programming Language :: Cython",
               "Programming Language :: Python :: 2",
               "Programming Language :: Python :: 3",
               "Programming Language :: Python :: Implementation :: CPython",
               "Topic :: Documentation :: Sphinx",
               "Topic :: Scientific/Engineering :: Physics",
               "Topic :: Software Development :: Libraries :: Python Modules",
               ]


# ########## #
# version.py #
# ########## #

class build_py(_build_py):
    """
    Enhanced build_py which copies version.py to <PROJECT>._version.py
    """
    def find_package_modules(self, package, package_dir):
        modules = _build_py.find_package_modules(self, package, package_dir)
        if package == PROJECT:
            modules.append((PROJECT, '_version', 'version.py'))
        return modules


cmdclass['build_py'] = build_py


# ################### #
# build_doc commandes #
# ################### #

try:
    import sphinx
    import sphinx.util.console
    sphinx.util.console.color_terminal = lambda: False
    from sphinx.setup_command import BuildDoc
except ImportError:
    sphinx = None
else:
    # i.e. if sphinx:
    class build_doc(BuildDoc):

        def run(self):
            # make sure the python path is pointing to the newly built
            # code so that the documentation is built on this and not a
            # previously installed version

            build = self.get_finalized_command('build')
            sys.path.insert(0, os.path.abspath(build.build_lib))

#             # Copy .ui files to the path:
#             dst = os.path.join(
#                 os.path.abspath(build.build_lib), "silx", "gui")
#             if not os.path.isdir(dst):
#                 os.makedirs(dst)
#             for i in os.listdir("gui"):
#                 if i.endswith(".ui"):
#                     src = os.path.join("gui", i)
#                     idst = os.path.join(dst, i)
#                     if not os.path.exists(idst):
#                         shutil.copy(src, idst)

            # Build the Users Guide in HTML and TeX format
            for builder in ('html', 'latex'):
                self.builder = builder
                self.builder_target_dir = os.path.join(self.build_dir, builder)
                self.mkpath(self.builder_target_dir)
                BuildDoc.run(self)
            sys.path.pop(0)
    cmdclass['build_doc'] = build_doc


# ############################# #
# numpy.distutils Configuration #
# ############################# #

def configuration(parent_package='', top_path=None):
    """Recursive construction of package info to be used in setup().

    See http://docs.scipy.org/doc/numpy/reference/distutils.html#numpy.distutils.misc_util.Configuration
    """  # noqa
    config = Configuration(None, parent_package, top_path)
    config.set_options(
        ignore_setup_xxx_py=True,
        assume_default_configuration=True,
        delegate_options_to_subpackages=True,
        quiet=True)
    config.add_subpackage(PROJECT)
    return config


config = configuration()


# ############## #
# OpenMP support #
# ############## #

def check_openmp():
    """Do we compile with OpenMP?

    Store the result in WITH_OPENMP environment variable

    :return: True if available and not disabled.
    """
    if "WITH_OPENMP" in os.environ:
        return os.environ["WITH_OPENMP"] == "False"

    elif "--no-openmp" in sys.argv:
        sys.argv.remove("--no-openmp")
        os.environ["WITH_OPENMP"] = "False"
        print("No OpenMP requested by command line")
        return False

    elif ("--openmp" in sys.argv):
        sys.argv.remove("--openmp")
        os.environ["WITH_OPENMP"] = "True"
        print("OpenMP requested by command line")
        return True

    if platform.system() == "Darwin":
        # By default Xcode5 & XCode6 do not support OpenMP, Xcode4 is OK.
        osx = tuple([int(i) for i in platform.mac_ver()[0].split(".")])
        if osx >= (10, 8):
            os.environ["WITH_OPENMP"] = "False"
            return False

    os.environ["WITH_OPENMP"] = "True"
    return True


USE_OPENMP = check_openmp()


# ############## #
# Compiler flags #
# ############## #

class BuildExtFlags(build_ext):
    """Handle compiler and linker flags.

    If OpenMP is disabled, it removes OpenMP compile flags.
    If building with MSVC, compiler flags are converted from gcc flags.
    """

    COMPILE_ARGS_CONVERTER = {'-fopenmp': '/openmp'}

    LINK_ARGS_CONVERTER = {'-fopenmp': ' '}

    def build_extensions(self):
        # Remove OpenMP flags if OpenMP is disabled
        if not USE_OPENMP:
            for ext in self.extensions:
                ext.extra_compile_args = [
                    f for f in ext.extra_compile_args if f != '-fopenmp']
                ext.extra_link_args = [
                    f for f in ext.extra_link_args if f != '-fopenmp']

        # Convert flags from gcc to MSVC if required
        if self.compiler.compiler_type == 'msvc':
            for ext in self.extensions:
                ext.extra_compile_args = [self.COMPILE_ARGS_CONVERTER.get(f, f)
                                          for f in ext.extra_compile_args]
                ext.extra_link_args = [self.LINK_ARGS_CONVERTER.get(f, f)
                                       for f in ext.extra_link_args]

        build_ext.build_extensions(self)


cmdclass['build_ext'] = BuildExtFlags


# ############## #
# Cython support #
# ############## #

CYTHON_MIN_VERSION = '0.18'


def check_cython():
    """
    Check if cython must be activated fron te command line or the environment.

    Store the result in WITH_CYTHON environment variable.

    :return: True if available and not disabled.
    """

    if "WITH_CYTHON" in os.environ:
        if os.environ["WITH_CYTHON"] in ["False", "0", 0]:
            os.environ["WITH_CYTHON"] = "False"
            return False

    if "--no-cython" in sys.argv:
        sys.argv.remove("--no-cython")
        print("No Cython requested by command line")
        os.environ["WITH_CYTHON"] = "False"
        return False

    try:
        import Cython.Compiler.Version
    except ImportError:
        os.environ["WITH_CYTHON"] = "False"
        return False
    else:
        if Cython.Compiler.Version.version < CYTHON_MIN_VERSION:
            os.environ["WITH_CYTHON"] = "False"
            return False

    os.environ["WITH_CYTHON"] = "True"

    if "--force-cython" in sys.argv:
        sys.argv.remove("--force-cython")
        print("Force Cython re-generation requested by command line")
        os.environ["FORCE_CYTHON"] = "True"
    return True


USE_CYTHON = check_cython()


def fake_cythonize(extensions):
    """Replace cython files by .c or .cpp files in extension's sources.

    It replaces the *.pyx and *.py source files of the extensions
    to either *.cpp or *.c source files.
    No compilation is performed.

    :param iterable extensions: List of extensions to patch.
    """
    for ext_module in extensions:
        new_sources = []
        for source in ext_module.sources:
            base, ext = os.path.splitext(source)
            if ext in ('.pyx', '.py'):
                if ext_module.language == 'c++':
                    source = base + '.cpp'
                else:
                    source = base + '.c'
                if not os.path.isfile(source):
                    raise RuntimeError("Source file not found: %s" % source)
            new_sources.append(source)
        ext_module.sources = new_sources


if not DRY_RUN:
    if USE_CYTHON:
        # Cythonize extensions
        from Cython.Build import cythonize

        config.ext_modules = cythonize(
            config.ext_modules,
            force=(os.environ.get("FORCE_CYTHON") is "True"),
            compile_time_env={"HAVE_OPENMP": bool(USE_OPENMP)}
        )
    else:
        # Do not use Cython but convert source names from .pyx to .c or .cpp
        fake_cythonize(config.ext_modules)


################################################################################
# Debian source tree
################################################################################


class sdist_debian(sdist):
    """
    Tailor made sdist for debian
    * remove auto-generated doc
    * remove cython generated .c files
    """
    def prune_file_list(self):
        sdist.prune_file_list(self)
        to_remove = ["doc/build", "doc/pdf", "doc/html", "pylint", "epydoc"]
        print("Removing files for debian")
        for rm in to_remove:
            self.filelist.exclude_pattern(pattern="*", anchor=False, prefix=rm)

        # this is for Cython files specifically: remove C & html files
        search_root = os.path.dirname(os.path.abspath(__file__))
        for root, _, files in os.walk(search_root):
            for afile in files:
                if os.path.splitext(afile)[1].lower() == ".pyx":
                    base_file = os.path.join(root, afile)[len(search_root) + 1:-4]
                    self.filelist.exclude_pattern(pattern=base_file + ".c")
                    self.filelist.exclude_pattern(pattern=base_file + ".cpp")
                    self.filelist.exclude_pattern(pattern=base_file + ".html")

    def make_distribution(self):
        self.prune_file_list()
        sdist.make_distribution(self)
        dest = self.archive_files[0]
        dirname, basename = os.path.split(dest)
        base, ext = os.path.splitext(basename)
        while ext in [".zip", ".tar", ".bz2", ".gz", ".Z", ".lz", ".orig"]:
            base, ext = os.path.splitext(base)
        if ext:
            dest = "".join((base, ext))
        else:
            dest = base
        sp = dest.split("-")
        base = sp[:-1]
        nr = sp[-1]
        debian_arch = os.path.join(dirname, "-".join(base) + "_" + nr + ".orig.tar.gz")
        os.rename(self.archive_files[0], debian_arch)
        self.archive_files = [debian_arch]
        print("Building debian .orig.tar.gz in %s" % self.archive_files[0])

cmdclass['debian_src'] = sdist_debian


# ##### #
# setup #
# ##### #

setup_kwargs = config.todict()

<<<<<<< HEAD

=======
>>>>>>> 6b3790a0
install_requires = ["numpy", "h5py"]
setup_requires = ["numpy"]

setup_kwargs.update(
    name=PROJECT,
    version=get_version(),
    url="https://github.com/silex-kit/silx",
    author="data analysis unit",
    author_email="silx@esrf.fr",
    classifiers=classifiers,
    description="Software library for X-Ray data analysis",
    long_description=get_readme(),
    install_requires=install_requires,
    setup_requires=setup_requires,
    cmdclass=cmdclass,
    )

setup(**setup_kwargs)<|MERGE_RESOLUTION|>--- conflicted
+++ resolved
@@ -397,10 +397,6 @@
 
 setup_kwargs = config.todict()
 
-<<<<<<< HEAD
-
-=======
->>>>>>> 6b3790a0
 install_requires = ["numpy", "h5py"]
 setup_requires = ["numpy"]
 
