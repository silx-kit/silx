--- conflicted
+++ resolved
@@ -1,8 +1,5 @@
-<<<<<<< HEAD
-version: 0.8-dev{build}
-=======
+
 version: 0.7.0.{build}
->>>>>>> dc27bd90
 
 # fetch repository as zip archive
 shallow_clone: true
