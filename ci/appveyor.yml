--- conflicted
+++ resolved
@@ -70,15 +70,11 @@
     - "pip install matplotlib"
 
     # Install h5py for silx.io tests
-<<<<<<< HEAD
-    - "pip install --pre --trusted-host www.edna-site.org --find-links http://www.edna-site.org/pub/wheelhouse/ h5py"
-    
+    - "pip install --pre --trusted-host www.silx.org --find-links http://www.silx.org/pub/wheelhouse/ h5py"
+
     # Install IPython and qtconsole for silx.gui.console tests
     - "pip install ipython"
     - "pip install qtconsole"
-=======
-    - "pip install --pre --trusted-host www.silx.org --find-links http://www.silx.org/pub/wheelhouse/ h5py"
->>>>>>> afda44df
 
     # Install the generated wheel package to test it
     - "pip install --pre --find-links dist/ --trusted-host www.silx.org --find-links http://www.silx.org/pub/wheelhouse/ silx"
